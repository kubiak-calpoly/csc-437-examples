--- conflicted
+++ resolved
@@ -21,7 +21,6 @@
   "author": "kubiak@calpoly.edu",
   "license": "BSD-3-Clause",
   "devDependencies": {
-    "@types/bcryptjs": "^2.4.6",
     "@types/express": "^4.17.21",
     "@types/node": "^20.10.4",
     "esbuild": "^0.19.9",
@@ -32,10 +31,6 @@
     "typescript": "^5.3.3"
   },
   "dependencies": {
-<<<<<<< HEAD
-    "bcryptjs": "^2.4.3",
-=======
->>>>>>> 2312f426
     "dotenv": "^16.3.1",
     "eta": "^3.2.0",
     "express": "^4.18.2",
