{
  "name": "app",
  "version": "1.0.0",
  "description": "",
  "main": "index.html",
  "scripts": {
    "dev": "npx vite",
    "build": "npx tsc && npx vite build",
    "test": "echo \"Error: no test specified\" && exit 1"
  },
  "keywords": [
    "typescript",
    "lit",
    "vite"
  ],
  "author": "kubiak@calpoly.edu",
  "license": "BSD-3-Clause",
  "dependencies": {
<<<<<<< HEAD
    "@calpoly/mustang": "^1.0.9",
    "lit": "^3.1.3",
=======
    "@calpoly/mustang": "file:../mustang",
    "lit": "^3.2.1",
>>>>>>> 744bdcda
    "server": "^1.0.0"
  }
}<|MERGE_RESOLUTION|>--- conflicted
+++ resolved
@@ -16,13 +16,8 @@
   "author": "kubiak@calpoly.edu",
   "license": "BSD-3-Clause",
   "dependencies": {
-<<<<<<< HEAD
-    "@calpoly/mustang": "^1.0.9",
-    "lit": "^3.1.3",
-=======
-    "@calpoly/mustang": "file:../mustang",
+    "@calpoly/mustang": "^1.0.13",
     "lit": "^3.2.1",
->>>>>>> 744bdcda
     "server": "^1.0.0"
   }
 }