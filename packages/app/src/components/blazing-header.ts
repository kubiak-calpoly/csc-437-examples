import {
  Auth,
  define,
  Dropdown,
  Events,
  Observer
} from "@calpoly/mustang";
import { css, html, LitElement } from "lit";
import { state } from "lit/decorators.js";
import headings from "../styles/headings.css";
import reset from "../styles/reset.css";

function toggleDarkMode(ev: InputEvent) {
  const target = ev.target as HTMLInputElement;
  const checked = target.checked;

  Events.relay(ev, "dark-mode", { checked });
}

function signOut(ev: MouseEvent) {
  Events.relay(ev, "auth:message", ["auth/signout"]);
}

export class HeaderElement extends LitElement {
  static uses = define({
    "mu-dropdown": Dropdown.Element
  });

<<<<<<< HEAD
  render() {
    return html`
      <header>
        <h1>Blazing Travels</h1>
        <nav>
          <mu-dropdown>
            <a slot="actuator">
              Hello,
              <span id="userid">${this.userid}</span>
            </a>
            <menu>
              <li>
                <label
                  class="dark-mode-switch"
                  @click=${(event: InputEvent) =>
        Events.relay(event, "dark-mode", {
          checked: (
            event.target as HTMLInputElement
          ).checked
        })}>
                  <input type="checkbox" />
                  Dark Mode
                </label>
              </li>
              <li class="when-signed-in">
                <a
                  id="signout"
                  @click=${(event: InputEvent) =>
        Events.relay(event, "auth:message", [
          "auth/signout"
        ])}
                  >Sign Out</a
                >
              </li>
              <li class="when-signed-out">
                <a href="/login">Sign In</a>
              </li>
            </menu>
          </mu-dropdown>
        </nav>
      </header>
    `;
=======
  @state()
  userid: string = "traveler";

  protected render() {
    return html` <header>
      <h1>Blazing Travels</h1>
      <nav>
        <p><slot> Unnamed Tour </slot></p>
        <mu-dropdown>
          <a slot="actuator">
            Hello,
            <span id="userid">${this.userid}</span>
          </a>
          <menu>
            <li>
              <label @change=${toggleDarkMode}>
                <input type="checkbox" />
                Dark Mode
              </label>
            </li>
            <li class="when-signed-in">
              <a id="signout" @click=${signOut}>Sign Out</a>
            </li>
            <li class="when-signed-out">
              <a href="/login">Sign In</a>
            </li>
          </menu>
        </mu-dropdown>
      </nav>
    </header>`;
>>>>>>> 744bdcda
  }

  static styles = [
    reset.styles,
    headings.styles,
    css`
      :host {
        display: contents;
      }
      header {
        display: flex;
        flex-wrap: wrap;
        align-items: baseline;
        justify-content: space-between;
        padding: var(--size-spacing-medium);
        background-color: var(--color-background-header);
        color: var(--color-text-inverted);
      }
      header ~ * {
        margin: var(--size-spacing-medium);
      }
      nav {
        display: flex;
        flex-direction: column;
        flex-basis: max-content;
        align-items: end;
      }
      a[slot="actuator"] {
        color: var(--color-link-inverted);
        cursor: pointer;
      }
      #userid:empty::before {
        content: "traveler";
      }
      menu a {
        color: var(--color-link);
        cursor: pointer;
        text-decoration: underline;
      }
      a:has(#userid:empty) ~ menu > .when-signed-in,
      a:has(#userid:not(:empty)) ~ menu > .when-signed-out {
        display: none;
      }
    `
  ];

  _authObserver = new Observer<Auth.Model>(
    this,
    "blazing:auth"
  );

  connectedCallback() {
    super.connectedCallback();

    this._authObserver.observe(({ user }) => {
      if (user && user.username !== this.userid) {
        this.userid = user.username;
      }
    });
  }

  static initializeOnce() {
    function toggleDarkMode(
      page: HTMLElement,
      checked: boolean
    ) {
      page.classList.toggle("dark-mode", checked);
    }

    document.body.addEventListener("dark-mode", (event) =>
      toggleDarkMode(
        event.currentTarget as HTMLElement,
        (event as CustomEvent).detail?.checked
      )
    );
  }
}<|MERGE_RESOLUTION|>--- conflicted
+++ resolved
@@ -26,50 +26,6 @@
     "mu-dropdown": Dropdown.Element
   });
 
-<<<<<<< HEAD
-  render() {
-    return html`
-      <header>
-        <h1>Blazing Travels</h1>
-        <nav>
-          <mu-dropdown>
-            <a slot="actuator">
-              Hello,
-              <span id="userid">${this.userid}</span>
-            </a>
-            <menu>
-              <li>
-                <label
-                  class="dark-mode-switch"
-                  @click=${(event: InputEvent) =>
-        Events.relay(event, "dark-mode", {
-          checked: (
-            event.target as HTMLInputElement
-          ).checked
-        })}>
-                  <input type="checkbox" />
-                  Dark Mode
-                </label>
-              </li>
-              <li class="when-signed-in">
-                <a
-                  id="signout"
-                  @click=${(event: InputEvent) =>
-        Events.relay(event, "auth:message", [
-          "auth/signout"
-        ])}
-                  >Sign Out</a
-                >
-              </li>
-              <li class="when-signed-out">
-                <a href="/login">Sign In</a>
-              </li>
-            </menu>
-          </mu-dropdown>
-        </nav>
-      </header>
-    `;
-=======
   @state()
   userid: string = "traveler";
 
@@ -100,7 +56,6 @@
         </mu-dropdown>
       </nav>
     </header>`;
->>>>>>> 744bdcda
   }
 
   static styles = [
@@ -113,7 +68,7 @@
       header {
         display: flex;
         flex-wrap: wrap;
-        align-items: baseline;
+        align-items: bottom;
         justify-content: space-between;
         padding: var(--size-spacing-medium);
         background-color: var(--color-background-header);
@@ -121,6 +76,9 @@
       }
       header ~ * {
         margin: var(--size-spacing-medium);
+      }
+      header p {
+        --color-link: var(--color-link-inverted);
       }
       nav {
         display: flex;
