import {
  Auth,
  define,
  History,
  Store,
  Switch
} from "@calpoly/mustang";
import { html, LitElement } from "lit";
import { HeaderElement } from "./components/blazing-header";
import { Msg } from "./messages";
import { init, Model } from "./model";
import update from "./update";
import { DestinationViewElement } from "./views/destination-view";
import { EntourageViewElement } from "./views/entourage-view";
import { HomeViewElement } from "./views/home-view";
import { ProfileViewElement } from "./views/profile-view";
import { TourViewElement } from "./views/tour-view";
import { TravelerViewElement } from "./views/traveler-view";

const routes: Switch.Route[] = [
  {
    auth: "protected",
    path: "/app/destination/:tourid/:index/edit",
    view: (params: Switch.Params) => html`
      <destination-view
        edit
        tour-id=${params.tourid}
        index=${params.index}></destination-view>
    `
  },
  {
    auth: "protected",
    path: "/app/destination/:tourid/:index",
    view: (params: Switch.Params) => html`
      <destination-view
        tour-id=${params.tourid}
        index=${params.index}></destination-view>
    `
  },

  {
    auth: "protected",
    path: "/app/tour/:id",
    view: (params: Switch.Params) => html`
      <tour-view tour-id=${params.id}></tour-view>
    `
  },
  {
    auth: "protected",
<<<<<<< HEAD
    path: "/app/profile/:id/edit",
    view: (params: Switch.Params) => html`
      <profile-view edit user-id=${params.id}></profile-view>
    `
  },
  {
    auth: "protected",
    path: "/app/profile/:id",
    view: (params: Switch.Params) => html`
      <profile-view user-id=${params.id}></profile-view>
    `
  },
  {
    auth: "protected",
    path: "/app/entourage/:id",
    view: (params: Switch.Params) => html`
      <entourage-view tour-id=${params.id}></entourage-view>
=======
    path: "/app/traveler/:id",
    view: (
      params: Switch.Params,
      query?: URLSearchParams
    ) => html`
      <traveler-view
        userid=${params.id}
        mode=${query?.has("edit")
        ? "edit"
        : query?.has("new")
          ? "new"
          : "view"}></traveler-view>
>>>>>>> 744bdcda
    `
  },
  {
    auth: "protected",
    path: "/app",
    view: () => html`<home-view></home-view>`
  },
  {
    path: "/",
    redirect: "/app"
  }
];

class AppElement extends LitElement {
  render() {
    return html`<mu-switch></mu-switch>`;
  }

  connectedCallback() {
    super.connectedCallback();
    HeaderElement.initializeOnce();
  }
}

define({
  "mu-auth": Auth.Provider,
  "mu-history": History.Provider,
  "mu-store": class AppStore extends Store.Provider<
    Model,
    Msg
  > {
    constructor() {
      super(update, init, "blazing:auth");
    }
  },
  "mu-switch": class AppSwitch extends Switch.Element {
    constructor() {
      super(routes, "blazing:history", "blazing:auth");
    }
  },
  "blazing-app": AppElement,
  "blazing-header": HeaderElement,
  "destination-view": DestinationViewElement,
  "entourage-view": EntourageViewElement,
  "home-view": HomeViewElement,
<<<<<<< HEAD
  "profile-view": ProfileViewElement,
  "tour-view": TourViewElement
=======
  "tour-view": TourViewElement,
  "traveler-view": TravelerViewElement
>>>>>>> 744bdcda
});<|MERGE_RESOLUTION|>--- conflicted
+++ resolved
@@ -2,42 +2,15 @@
   Auth,
   define,
   History,
-  Store,
   Switch
 } from "@calpoly/mustang";
 import { html, LitElement } from "lit";
 import { HeaderElement } from "./components/blazing-header";
-import { Msg } from "./messages";
-import { init, Model } from "./model";
-import update from "./update";
-import { DestinationViewElement } from "./views/destination-view";
-import { EntourageViewElement } from "./views/entourage-view";
 import { HomeViewElement } from "./views/home-view";
-import { ProfileViewElement } from "./views/profile-view";
 import { TourViewElement } from "./views/tour-view";
 import { TravelerViewElement } from "./views/traveler-view";
 
 const routes: Switch.Route[] = [
-  {
-    auth: "protected",
-    path: "/app/destination/:tourid/:index/edit",
-    view: (params: Switch.Params) => html`
-      <destination-view
-        edit
-        tour-id=${params.tourid}
-        index=${params.index}></destination-view>
-    `
-  },
-  {
-    auth: "protected",
-    path: "/app/destination/:tourid/:index",
-    view: (params: Switch.Params) => html`
-      <destination-view
-        tour-id=${params.tourid}
-        index=${params.index}></destination-view>
-    `
-  },
-
   {
     auth: "protected",
     path: "/app/tour/:id",
@@ -47,25 +20,6 @@
   },
   {
     auth: "protected",
-<<<<<<< HEAD
-    path: "/app/profile/:id/edit",
-    view: (params: Switch.Params) => html`
-      <profile-view edit user-id=${params.id}></profile-view>
-    `
-  },
-  {
-    auth: "protected",
-    path: "/app/profile/:id",
-    view: (params: Switch.Params) => html`
-      <profile-view user-id=${params.id}></profile-view>
-    `
-  },
-  {
-    auth: "protected",
-    path: "/app/entourage/:id",
-    view: (params: Switch.Params) => html`
-      <entourage-view tour-id=${params.id}></entourage-view>
-=======
     path: "/app/traveler/:id",
     view: (
       params: Switch.Params,
@@ -78,7 +32,6 @@
         : query?.has("new")
           ? "new"
           : "view"}></traveler-view>
->>>>>>> 744bdcda
     `
   },
   {
@@ -106,14 +59,6 @@
 define({
   "mu-auth": Auth.Provider,
   "mu-history": History.Provider,
-  "mu-store": class AppStore extends Store.Provider<
-    Model,
-    Msg
-  > {
-    constructor() {
-      super(update, init, "blazing:auth");
-    }
-  },
   "mu-switch": class AppSwitch extends Switch.Element {
     constructor() {
       super(routes, "blazing:history", "blazing:auth");
@@ -121,14 +66,7 @@
   },
   "blazing-app": AppElement,
   "blazing-header": HeaderElement,
-  "destination-view": DestinationViewElement,
-  "entourage-view": EntourageViewElement,
   "home-view": HomeViewElement,
-<<<<<<< HEAD
-  "profile-view": ProfileViewElement,
-  "tour-view": TourViewElement
-=======
   "tour-view": TourViewElement,
   "traveler-view": TravelerViewElement
->>>>>>> 744bdcda
 });