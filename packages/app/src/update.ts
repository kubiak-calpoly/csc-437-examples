--- conflicted
+++ resolved
@@ -1,6 +1,8 @@
-import { Auth, ThenUpdate, Message } from "@calpoly/mustang";
+import { Auth, ThenUpdate } from "@calpoly/mustang";
 import {
   Destination,
+  Point,
+  Route,
   Tour,
   Transportation,
   Traveler
@@ -49,10 +51,17 @@
       const { user } = payload;
       return { ...model, user};
     }
-<<<<<<< HEAD
-=======
-
->>>>>>> f2952e09
+    case "route/request": {
+      return [
+        { ...model, route: undefined },
+        requestRoute(payload, user)
+          .then((route) => ["route/load", { route }])
+      ];
+    }
+    case "route/load": {
+      const { route } = payload;
+      return { ...model, route};
+    }
     case "tour/index": {
       const { userid } = payload;
       if ( model.tourIndex?.userid === userid ) break;
@@ -261,8 +270,27 @@
       } else
         throw "No JSON in response body";
     });
-<<<<<<< HEAD
-}
-=======
-}
->>>>>>> f2952e09
+}
+
+function requestRoute(
+  msg: {points: Point[] },
+  user?: Auth.User )
+{
+  const coordinates = msg.points
+  .map((pt) => `${pt.lon},${pt.lat}`)
+  .join(";");
+
+  console.log("Requesting route for points:", coordinates);
+
+  return fetch(`/api/directions?pts=${coordinates}`, {
+    headers: Auth.headers(user)
+  })
+    .then((response: Response) => {
+      if (response.status === 200) return response.json();
+      else return undefined;
+    })
+    .then((json: unknown) => {
+      if (json) return json as Route;
+      else return { } as Route;
+    });
+}