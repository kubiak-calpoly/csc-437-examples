--- conflicted
+++ resolved
@@ -19,21 +19,13 @@
   </head>
   <body>
     <mu-history provides="blazing:history">
-<<<<<<< HEAD
       <mu-auth provides="blazing:auth" redirect="/login">
         <mu-store provides="blazing:model">
           <article>
             <blazing-header></blazing-header>
-            <mu-switch></mu-switch>
+            <blazing-app></blazing-app>
           </article>
         </mu-store>
-=======
-      <mu-auth provides="blazing:auth">
-        <article>
-          <blazing-header></blazing-header>
-          <blazing-app></blazing-app>
-        </article>
->>>>>>> 744bdcda
       </mu-auth>
     </mu-history>
   </body>
