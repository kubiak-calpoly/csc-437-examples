--- conflicted
+++ resolved
@@ -1,6 +1,5 @@
 import express, { Request, Response } from "express";
 import { Traveler } from "../models/traveler";
-import { authenticateUser } from "./auth";
 
 import Travelers from "../services/traveler-svc";
 
@@ -20,21 +19,6 @@
     .catch((err) => res.status(404).send(err));
 });
 
-<<<<<<< HEAD
-router.put(
-  "/:userid",
-  authenticateUser,
-  (req: Request, res: Response) => {
-    const { userid } = req.params;
-    const editedTraveler = req.body;
-
-    travelers
-      .update(userid, editedTraveler)
-      .then((traveler: Traveler) => res.json(traveler))
-      .catch((err) => res.status(404).send(err));
-  }
-);
-=======
 router.put("/:userid", (req: Request, res: Response) => {
   const { userid } = req.params;
   const editedTraveler = req.body;
@@ -43,7 +27,6 @@
     .then((traveler: Traveler) => res.json(traveler))
     .catch((err) => res.status(404).send(err));
 });
->>>>>>> 0f2c2f06
 
 router.post("/", (req: Request, res: Response) => {
   const newTraveler = req.body;
