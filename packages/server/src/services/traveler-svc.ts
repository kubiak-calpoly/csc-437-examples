--- conflicted
+++ resolved
@@ -14,11 +14,7 @@
     },
     color: String
   },
-<<<<<<< HEAD
-  { collection: "user_profiles" }
-=======
   { collection: "traveler_profiles" }
->>>>>>> d53a750b
 );
 
 const TravelerModel = model<Traveler>(
