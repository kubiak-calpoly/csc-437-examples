--- conflicted
+++ resolved
@@ -2,6 +2,7 @@
 import fs from "node:fs/promises";
 import path from "path";
 import {
+  DestinationPage,
   LoginPage,
   RegistrationPage,
   renderPage
@@ -66,15 +67,6 @@
     .send(renderPage(LoginPage.render()));
 });
 
-<<<<<<< HEAD
-app.get("/login", (req: Request, res: Response) => {
-  res
-    .set("Content-Type", "text/html")
-    .send(renderPage(LoginPage.render()));
-});
-
-=======
->>>>>>> 0f2c2f06
 // SPA Routes: /app/...
 app.use("/app", (_: Request, res: Response) => {
   const indexHtml = path.resolve(staticDir, "index.html");
@@ -82,44 +74,6 @@
     res.send(html)
   );
 });
-<<<<<<< HEAD
-
-app.get(
-  "/destination/:tourId/:destIndex",
-  (req: Request, res: Response) => {
-    const { tourId, destIndex } = req.params;
-    const di = parseInt(destIndex);
-    const mode = req.query.edit
-      ? "edit"
-      : req.query.new
-        ? "new"
-        : "view";
-
-    Tours.get(tourId)
-      .then((tour) => {
-        const dest = tour.destinations[di].toObject();
-
-        // reshape destination and tour data for page
-        return {
-          ...dest,
-          tour: {
-            name: tour.name
-          },
-          inbound: tour.transportation[di],
-          outbound: tour.transportation[di + 1]
-        };
-      })
-      .then((data) => {
-        const page = new DestinationPage(data, mode);
-
-        res
-          .set("Content-Type", "text/html")
-          .send(page.render());
-      });
-  }
-);
-=======
->>>>>>> 0f2c2f06
 
 // Start the server
 app.listen(port, () => {
