import express, { Request, Response } from "express";
import { Destination } from "./models";
<<<<<<< HEAD
import { DestinationPage, renderPage } from "./pages/index";
import tours from "./routes/tours";
import travelers from "./routes/travelers";
=======
import { DestinationPage } from "./pages";
>>>>>>> 8512693e
import { connect } from "./services/mongo";
import Tours from "./services/tour-svc";

const app = express();
const port = process.env.PORT || 3000;

// Mongo Connection
connect("blazing");

// Static files
const staticDir = process.env.STATIC || "public";
console.log("Serving static files from ", staticDir);
app.use(express.static(staticDir));

// Middleware:
app.use(express.json());

// API Routes:
app.use("/api/travelers", travelers);
app.use("/api/tours", tours);

// HTML Routes:
app.get("/hello", (_: Request, res: Response) => {
  res.send(
    `<h1>Hello!</h1>
     <p>Server is up and running.</p>
     <p>Serving static files from <code>${staticDir}</code>.</p>
    `
  );
});

app.get(
  "/destination/:tourId/:destIndex",
  (req: Request, res: Response) => {
    const { tourId, destIndex } = req.params;

<<<<<<< HEAD
    res
      .set("Content-Type", "text/html")
      .send(
        renderPage(
          DestinationPage.render(tourId, parseInt(destIndex))
        )
      );
  }
);

=======
    getDestination(tourId, parseInt(destIndex)).then((data) => {
      const page = new DestinationPage(data);

      res.set("Content-Type", "text/html").send(page.render());
    });
  }
);

// const TOUR_OID = "65c7e92ea837ff7c15b669e5";

function getDestination(tourId: string, destIndex: number) {
  return Tours.get(tourId).then((tour) => {
    const dest = tour.destinations[destIndex].toObject();

    return {
      ...dest,
      tour: {
        name: tour.name
      },
      inbound: tour.transportation[destIndex].toObject(),
      outbound: tour.transportation[destIndex + 1].toObject()
    };
  });
}
>>>>>>> 8512693e
// Start the server
app.listen(port, () => {
  console.log(`Server running at http://localhost:${port}`);
});<|MERGE_RESOLUTION|>--- conflicted
+++ resolved
@@ -1,12 +1,6 @@
 import express, { Request, Response } from "express";
 import { Destination } from "./models";
-<<<<<<< HEAD
-import { DestinationPage, renderPage } from "./pages/index";
-import tours from "./routes/tours";
-import travelers from "./routes/travelers";
-=======
 import { DestinationPage } from "./pages";
->>>>>>> 8512693e
 import { connect } from "./services/mongo";
 import Tours from "./services/tour-svc";
 
@@ -20,13 +14,6 @@
 const staticDir = process.env.STATIC || "public";
 console.log("Serving static files from ", staticDir);
 app.use(express.static(staticDir));
-
-// Middleware:
-app.use(express.json());
-
-// API Routes:
-app.use("/api/travelers", travelers);
-app.use("/api/tours", tours);
 
 // HTML Routes:
 app.get("/hello", (_: Request, res: Response) => {
@@ -43,18 +30,6 @@
   (req: Request, res: Response) => {
     const { tourId, destIndex } = req.params;
 
-<<<<<<< HEAD
-    res
-      .set("Content-Type", "text/html")
-      .send(
-        renderPage(
-          DestinationPage.render(tourId, parseInt(destIndex))
-        )
-      );
-  }
-);
-
-=======
     getDestination(tourId, parseInt(destIndex)).then((data) => {
       const page = new DestinationPage(data);
 
@@ -79,7 +54,6 @@
     };
   });
 }
->>>>>>> 8512693e
 // Start the server
 app.listen(port, () => {
   console.log(`Server running at http://localhost:${port}`);
