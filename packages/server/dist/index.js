"use strict";
var __create = Object.create;
var __defProp = Object.defineProperty;
var __getOwnPropDesc = Object.getOwnPropertyDescriptor;
var __getOwnPropNames = Object.getOwnPropertyNames;
var __getProtoOf = Object.getPrototypeOf;
var __hasOwnProp = Object.prototype.hasOwnProperty;
var __copyProps = (to, from, except, desc) => {
  if (from && typeof from === "object" || typeof from === "function") {
    for (let key of __getOwnPropNames(from))
      if (!__hasOwnProp.call(to, key) && key !== except)
        __defProp(to, key, { get: () => from[key], enumerable: !(desc = __getOwnPropDesc(from, key)) || desc.enumerable });
  }
  return to;
};
var __toESM = (mod, isNodeMode, target) => (target = mod != null ? __create(__getProtoOf(mod)) : {}, __copyProps(
  // If the importer is in node compatibility mode or this is not an ESM
  // file that has been converted to a CommonJS file using a Babel-
  // compatible transform (i.e. "__esModule" has not been set), then set
  // "default" to the CommonJS "module.exports" for node compatibility.
  isNodeMode || !mod || !mod.__esModule ? __defProp(target, "default", { value: mod, enumerable: true }) : target,
  mod
));
var import_express = __toESM(require("express"));
<<<<<<< HEAD
var import_pages = require("./pages/index");
var import_tours = __toESM(require("./routes/tours"));
var import_travelers = __toESM(require("./routes/travelers"));
=======
var import_pages = require("./pages");
>>>>>>> 8512693e
var import_mongo = require("./services/mongo");
const app = (0, import_express.default)();
const port = process.env.PORT || 3e3;
(0, import_mongo.connect)("blazing");
const staticDir = process.env.STATIC || "public";
console.log("Serving static files from ", staticDir);
app.use(import_express.default.static(staticDir));
app.use(import_express.default.json());
app.use("/api/travelers", import_travelers.default);
app.use("/api/tours", import_tours.default);
app.get("/hello", (_, res) => {
  res.send(
    `<h1>Hello!</h1>
     <p>Server is up and running.</p>
     <p>Serving static files from <code>${staticDir}</code>.</p>
    `
  );
});
app.get(
  "/destination/:tourId/:destIndex",
  (req, res) => {
    const { tourId, destIndex } = req.params;
<<<<<<< HEAD
    res.set("Content-Type", "text/html").send(
      (0, import_pages.renderPage)(
        import_pages.DestinationPage.render(tourId, parseInt(destIndex))
      )
    );
  }
);
=======
    getDestination(tourId, parseInt(destIndex)).then((data) => {
      const page = new import_pages.DestinationPage(data);
      res.set("Content-Type", "text/html").send(page.render());
    });
  }
);
function getDestination(tourId, destIndex) {
  return import_tour_svc.default.get(tourId).then((tour) => {
    const dest = tour.destinations[destIndex].toObject();
    return {
      ...dest,
      tour: {
        name: tour.name
      },
      inbound: tour.transportation[destIndex].toObject(),
      outbound: tour.transportation[destIndex + 1].toObject()
    };
  });
}
>>>>>>> 8512693e
app.listen(port, () => {
  console.log(`Server running at http://localhost:${port}`);
});<|MERGE_RESOLUTION|>--- conflicted
+++ resolved
@@ -22,23 +22,15 @@
   mod
 ));
 var import_express = __toESM(require("express"));
-<<<<<<< HEAD
-var import_pages = require("./pages/index");
-var import_tours = __toESM(require("./routes/tours"));
-var import_travelers = __toESM(require("./routes/travelers"));
-=======
 var import_pages = require("./pages");
->>>>>>> 8512693e
 var import_mongo = require("./services/mongo");
+var import_tour_svc = __toESM(require("./services/tour-svc"));
 const app = (0, import_express.default)();
 const port = process.env.PORT || 3e3;
 (0, import_mongo.connect)("blazing");
 const staticDir = process.env.STATIC || "public";
 console.log("Serving static files from ", staticDir);
 app.use(import_express.default.static(staticDir));
-app.use(import_express.default.json());
-app.use("/api/travelers", import_travelers.default);
-app.use("/api/tours", import_tours.default);
 app.get("/hello", (_, res) => {
   res.send(
     `<h1>Hello!</h1>
@@ -51,15 +43,6 @@
   "/destination/:tourId/:destIndex",
   (req, res) => {
     const { tourId, destIndex } = req.params;
-<<<<<<< HEAD
-    res.set("Content-Type", "text/html").send(
-      (0, import_pages.renderPage)(
-        import_pages.DestinationPage.render(tourId, parseInt(destIndex))
-      )
-    );
-  }
-);
-=======
     getDestination(tourId, parseInt(destIndex)).then((data) => {
       const page = new import_pages.DestinationPage(data);
       res.set("Content-Type", "text/html").send(page.render());
@@ -79,7 +62,6 @@
     };
   });
 }
->>>>>>> 8512693e
 app.listen(port, () => {
   console.log(`Server running at http://localhost:${port}`);
 });