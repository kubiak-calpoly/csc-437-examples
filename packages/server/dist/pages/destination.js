"use strict";
var __create = Object.create;
var __defProp = Object.defineProperty;
var __getOwnPropDesc = Object.getOwnPropertyDescriptor;
var __getOwnPropNames = Object.getOwnPropertyNames;
var __getProtoOf = Object.getPrototypeOf;
var __hasOwnProp = Object.prototype.hasOwnProperty;
var __export = (target, all) => {
  for (var name in all)
    __defProp(target, name, { get: all[name], enumerable: true });
};
var __copyProps = (to, from, except, desc) => {
  if (from && typeof from === "object" || typeof from === "function") {
    for (let key of __getOwnPropNames(from))
      if (!__hasOwnProp.call(to, key) && key !== except)
        __defProp(to, key, { get: () => from[key], enumerable: !(desc = __getOwnPropDesc(from, key)) || desc.enumerable });
  }
  return to;
};
var __toESM = (mod, isNodeMode, target) => (target = mod != null ? __create(__getProtoOf(mod)) : {}, __copyProps(
  // If the importer is in node compatibility mode or this is not an ESM
  // file that has been converted to a CommonJS file using a Babel-
  // compatible transform (i.e. "__esModule" has not been set), then set
  // "default" to the CommonJS "module.exports" for node compatibility.
  isNodeMode || !mod || !mod.__esModule ? __defProp(target, "default", { value: mod, enumerable: true }) : target,
  mod
));
var __toCommonJS = (mod) => __copyProps(__defProp({}, "__esModule", { value: true }), mod);
var destination_exports = {};
__export(destination_exports, {
  DestinationPage: () => DestinationPage
});
module.exports = __toCommonJS(destination_exports);
var import_server = require("@calpoly/mustang/server");
var import_renderPage = __toESM(require("./renderPage"));
<<<<<<< HEAD
const staticParts = {
  stylesheets: ["/styles/destination.css"],
  styles: [
    import_server.css`main.page {
=======
const secondsPerDay = 24 * 60 * 60 * 1e3;
class DestinationPage {
  data;
  constructor(data) {
    this.data = data;
  }
  render() {
    return (0, import_renderPage.default)({
      body: this.renderBody(),
      stylesheets: ["/styles/destination.css"],
      styles: [
        import_server.css`main.page {
>>>>>>> 8a73bb16
        --page-grids: 8;
        grid-template-areas:
          "hdr hdr img img img img img img"
          "acc acc img img img img img img"
          "-- -- img img img img img img"
          "exc exc exc exc exc exc exc exc"
          "ftr ftr ftr ftr ftr ftr ftr ftr";
      }
      @media screen and (max-width: 48rem) {
        main.page {
          --page-grids: 6;
          grid-template-areas:
            "hdr hdr acc acc acc acc"
            "img img img img img img"
            "exc exc exc exc exc exc";
            "ftr ftr ftr ftr ftr ftr";
        }
      }`
      ],
      scripts: [
        `
      import { define } from "@calpoly/mustang";
      import { AccommodationElement } from "/scripts/accommodation.js";

      define({
        "blz-accommodation": AccommodationElement
      });
      `
<<<<<<< HEAD
  ]
};
const secondsPerDay = 24 * 60 * 60 * 1e3;
class DestinationPage {
  static render(data) {
=======
      ]
    });
  }
  renderBody() {
>>>>>>> 8a73bb16
    const {
      name,
      startDate,
      endDate,
      featuredImage,
      accommodations = [],
      excursions,
      tour,
      inbound,
      outbound
<<<<<<< HEAD
    } = data;
    const nights = endDate.valueOf() / secondsPerDay - startDate.valueOf() / secondsPerDay;
    const accommodationComponent = (data.accommodations || []).map(renderAccommodation);
    const excursionList = data.excursions ? import_server.html`<ul class="excursions">
          ${data.excursions.map(renderExcursion)}
        </ul>` : "";
    const transportationFooter = import_server.html`<footer>
      ${renderTransportation(inbound, "in")}
      ${renderTransportation(outbound, "out")}
    </footer>`;
    return (0, import_renderPage.default)({
      body: import_server.html`<body>
        <blz-header>
          <a href="../">&larr; Tour: ${tour.name}</a>
        </blz-header>
        <main class="page">
          <section class="destination">
            <header>
              <h2>${name}</h2>
              <p>${nights} nights</p>
            </header>
            ${featuredImage ? import_server.html`<img src="${featuredImage}" />` : ""}
            ${accommodationComponent} ${excursionList}
            ${transportationFooter}
          </section>
        </main>
      </body>`,
      ...staticParts
    });
  }
}
const months = [
  "Jan",
  "Feb",
  "Mar",
  "Apr",
  "May",
  "Jun",
  "Jul",
  "Aug",
  "Sep",
  "Oct",
  "Nov",
  "Dec"
];
function renderAccommodation(acc) {
  const { name, checkIn, checkOut, roomType, persons, rate } = acc;
  const formatDate = (date) => {
    const dt = date || /* @__PURE__ */ new Date();
    const m = months[dt.getUTCMonth()];
    const d = dt.getUTCDate();
    return `${d} ${m}`;
  };
  return import_server.html`
    <blz-accommodation>
      <span slot="name">${name}</span>
      <time slot="check-in" datetime="${checkIn.toString()}">
        ${formatDate(checkIn)}
      </time>
      <time slot="check-out" datetime="${checkOut.toString()}">
        ${formatDate(checkOut)}
      </time>
      <span slot="room-type">${roomType}</span>
      <span slot="persons">${persons}</span>
      <span slot="room-rate"> ${rate.amount}</span>
      <span slot="currency">${rate.currency}</span>
    </blz-accommodation>
  `;
}
const excursionIcons = {
  boat: "icon-boat",
  bus: "icon-bus",
  metro: "icon-metro",
  train: "icon-train",
  walking: "icon-walk",
  tour: "icon-camera"
};
function renderExcursion(exc) {
  const { name, type } = exc;
  const icon = excursionIcons[type || "tour"];
  return import_server.html`<li>
    <svg class="icon">
      <use xlink:href="/icons/destination.svg#${icon}" />
    </svg>
    <span>${name}</span>
  </li>`;
}
const transportationIcons = {
  air: "icon-airplane",
  rail: "icon-train",
  ship: "icon-boat",
  bus: "icon-bus"
};
function renderTransportation(trn, dir) {
  const { type, segments } = trn;
  const icon = transportationIcons[type] || "icon-travel";
  const dirClass = dir === "in" ? "arrive" : "depart";
  const name = dir === "in" ? segments[0]?.departure.name : segments.at(-1)?.arrival.name;
  const endpoint = dir === "in" ? segments.at(-1)?.arrival : segments[0]?.departure;
  return import_server.html`<a class="${dirClass} ${type}" href="#">
    <svg class="icon">
      <use xlink:href="/icons/transportation.svg#${icon}" />
    </svg>
    <dl>
      <dt>
        ${dir === "in" ? "Arrive" : "Depart"}
        ${name ? dir === "in" ? `from ${name}` : `for ${name}` : ""}
      </dt>
      ${endpoint ? import_server.html`<dd>${endpoint.time.toUTCString()}</dd>
            <dd>${endpoint.station}</dd>` : ""}
    </dl>
  </a>`;
=======
    } = this.data;
    const nights = endDate.valueOf() / secondsPerDay - startDate.valueOf() / secondsPerDay;
    const accommodationList = accommodations.map(
      (acc) => this.renderAccommodation(acc)
    );
    const excursionList = excursions ? import_server.html`<ul class="excursions">
          ${excursions.map(this.renderExcursion)}
        </ul>` : "";
    const transportationFooter = import_server.html`<footer>
      ${this.renderTransportation(inbound, "in")}
      ${this.renderTransportation(outbound, "out")}
    </footer>`;
    return import_server.html`<body>
      <blz-header>
        <a href="../">&larr; Tour: ${tour.name}</a>
      </blz-header>
      <main class="page">
        <section class="destination">
          <header>
            <h2>${name}</h2>
            <p>${nights} nights</p>
          </header>
          ${featuredImage ? import_server.html`<img src="${featuredImage}" />` : ""}
          ${accommodationList} ${excursionList}
          ${transportationFooter}
        </section>
      </main>
    </body>`;
  }
  static months = [
    "Jan",
    "Feb",
    "Mar",
    "Apr",
    "May",
    "Jun",
    "Jul",
    "Aug",
    "Sep",
    "Oct",
    "Nov",
    "Dec"
  ];
  renderAccommodation(acc) {
    const { name, checkIn, checkOut, roomType, persons, rate } = acc;
    const formatDate = (date) => {
      const dt = date || /* @__PURE__ */ new Date();
      const m = DestinationPage.months[dt.getUTCMonth()];
      const d = dt.getUTCDate();
      return `${d} ${m}`;
    };
    return import_server.html`
      <blz-accommodation>
        <span slot="name">${name}</span>
        <time slot="check-in" datetime="${checkIn.toString()}">
          ${formatDate(checkIn)}
        </time>
        <time
          slot="check-out"
          datetime="${checkOut.toString()}">
          ${formatDate(checkOut)}
        </time>
        <span slot="room-type">${roomType}</span>
        <span slot="persons">${persons}</span>
        <span slot="room-rate"> ${rate.amount}</span>
        <span slot="currency">${rate.currency}</span>
      </blz-accommodation>
    `;
  }
  static excursionIcons = {
    boat: "icon-boat",
    bus: "icon-bus",
    metro: "icon-metro",
    train: "icon-train",
    walking: "icon-walk",
    tour: "icon-camera"
  };
  renderExcursion(exc) {
    const { name, type } = exc;
    const icon = DestinationPage.excursionIcons[type || "tour"];
    return import_server.html`<li>
      <svg class="icon">
        <use xlink:href="/icons/destination.svg#${icon}" />
      </svg>
      <span>${name}</span>
    </li>`;
  }
  static transportationIcons = {
    air: "icon-airplane",
    rail: "icon-train",
    ship: "icon-boat",
    bus: "icon-bus"
  };
  renderTransportation(trn, dir) {
    const { type, segments } = trn;
    const icon = DestinationPage.transportationIcons[type] || "icon-travel";
    const dirClass = dir === "in" ? "arrive" : "depart";
    const name = dir === "in" ? segments[0]?.departure.name : segments.at(-1)?.arrival.name;
    const endpoint = dir === "in" ? segments.at(-1)?.arrival : segments[0]?.departure;
    return import_server.html`<a class="${dirClass} ${type}" href="#">
      <svg class="icon">
        <use xlink:href="/icons/transportation.svg#${icon}" />
      </svg>
      <dl>
        <dt>
          ${dir === "in" ? "Arrive" : "Depart"}
          ${name ? dir === "in" ? `from ${name}` : `for ${name}` : ""}
        </dt>
        ${endpoint ? import_server.html`<dd>${endpoint.time.toUTCString()}</dd>
              <dd>${endpoint.station}</dd>` : ""}
      </dl>
    </a>`;
  }
>>>>>>> 8a73bb16
}
// Annotate the CommonJS export names for ESM import in node:
0 && (module.exports = {
  DestinationPage
});<|MERGE_RESOLUTION|>--- conflicted
+++ resolved
@@ -33,12 +33,6 @@
 module.exports = __toCommonJS(destination_exports);
 var import_server = require("@calpoly/mustang/server");
 var import_renderPage = __toESM(require("./renderPage"));
-<<<<<<< HEAD
-const staticParts = {
-  stylesheets: ["/styles/destination.css"],
-  styles: [
-    import_server.css`main.page {
-=======
 const secondsPerDay = 24 * 60 * 60 * 1e3;
 class DestinationPage {
   data;
@@ -51,7 +45,6 @@
       stylesheets: ["/styles/destination.css"],
       styles: [
         import_server.css`main.page {
->>>>>>> 8a73bb16
         --page-grids: 8;
         grid-template-areas:
           "hdr hdr img img img img img img"
@@ -80,18 +73,10 @@
         "blz-accommodation": AccommodationElement
       });
       `
-<<<<<<< HEAD
-  ]
-};
-const secondsPerDay = 24 * 60 * 60 * 1e3;
-class DestinationPage {
-  static render(data) {
-=======
       ]
     });
   }
   renderBody() {
->>>>>>> 8a73bb16
     const {
       name,
       startDate,
@@ -102,120 +87,6 @@
       tour,
       inbound,
       outbound
-<<<<<<< HEAD
-    } = data;
-    const nights = endDate.valueOf() / secondsPerDay - startDate.valueOf() / secondsPerDay;
-    const accommodationComponent = (data.accommodations || []).map(renderAccommodation);
-    const excursionList = data.excursions ? import_server.html`<ul class="excursions">
-          ${data.excursions.map(renderExcursion)}
-        </ul>` : "";
-    const transportationFooter = import_server.html`<footer>
-      ${renderTransportation(inbound, "in")}
-      ${renderTransportation(outbound, "out")}
-    </footer>`;
-    return (0, import_renderPage.default)({
-      body: import_server.html`<body>
-        <blz-header>
-          <a href="../">&larr; Tour: ${tour.name}</a>
-        </blz-header>
-        <main class="page">
-          <section class="destination">
-            <header>
-              <h2>${name}</h2>
-              <p>${nights} nights</p>
-            </header>
-            ${featuredImage ? import_server.html`<img src="${featuredImage}" />` : ""}
-            ${accommodationComponent} ${excursionList}
-            ${transportationFooter}
-          </section>
-        </main>
-      </body>`,
-      ...staticParts
-    });
-  }
-}
-const months = [
-  "Jan",
-  "Feb",
-  "Mar",
-  "Apr",
-  "May",
-  "Jun",
-  "Jul",
-  "Aug",
-  "Sep",
-  "Oct",
-  "Nov",
-  "Dec"
-];
-function renderAccommodation(acc) {
-  const { name, checkIn, checkOut, roomType, persons, rate } = acc;
-  const formatDate = (date) => {
-    const dt = date || /* @__PURE__ */ new Date();
-    const m = months[dt.getUTCMonth()];
-    const d = dt.getUTCDate();
-    return `${d} ${m}`;
-  };
-  return import_server.html`
-    <blz-accommodation>
-      <span slot="name">${name}</span>
-      <time slot="check-in" datetime="${checkIn.toString()}">
-        ${formatDate(checkIn)}
-      </time>
-      <time slot="check-out" datetime="${checkOut.toString()}">
-        ${formatDate(checkOut)}
-      </time>
-      <span slot="room-type">${roomType}</span>
-      <span slot="persons">${persons}</span>
-      <span slot="room-rate"> ${rate.amount}</span>
-      <span slot="currency">${rate.currency}</span>
-    </blz-accommodation>
-  `;
-}
-const excursionIcons = {
-  boat: "icon-boat",
-  bus: "icon-bus",
-  metro: "icon-metro",
-  train: "icon-train",
-  walking: "icon-walk",
-  tour: "icon-camera"
-};
-function renderExcursion(exc) {
-  const { name, type } = exc;
-  const icon = excursionIcons[type || "tour"];
-  return import_server.html`<li>
-    <svg class="icon">
-      <use xlink:href="/icons/destination.svg#${icon}" />
-    </svg>
-    <span>${name}</span>
-  </li>`;
-}
-const transportationIcons = {
-  air: "icon-airplane",
-  rail: "icon-train",
-  ship: "icon-boat",
-  bus: "icon-bus"
-};
-function renderTransportation(trn, dir) {
-  const { type, segments } = trn;
-  const icon = transportationIcons[type] || "icon-travel";
-  const dirClass = dir === "in" ? "arrive" : "depart";
-  const name = dir === "in" ? segments[0]?.departure.name : segments.at(-1)?.arrival.name;
-  const endpoint = dir === "in" ? segments.at(-1)?.arrival : segments[0]?.departure;
-  return import_server.html`<a class="${dirClass} ${type}" href="#">
-    <svg class="icon">
-      <use xlink:href="/icons/transportation.svg#${icon}" />
-    </svg>
-    <dl>
-      <dt>
-        ${dir === "in" ? "Arrive" : "Depart"}
-        ${name ? dir === "in" ? `from ${name}` : `for ${name}` : ""}
-      </dt>
-      ${endpoint ? import_server.html`<dd>${endpoint.time.toUTCString()}</dd>
-            <dd>${endpoint.station}</dd>` : ""}
-    </dl>
-  </a>`;
-=======
     } = this.data;
     const nights = endDate.valueOf() / secondsPerDay - startDate.valueOf() / secondsPerDay;
     const accommodationList = accommodations.map(
@@ -329,7 +200,6 @@
       </dl>
     </a>`;
   }
->>>>>>> 8a73bb16
 }
 // Annotate the CommonJS export names for ESM import in node:
 0 && (module.exports = {
