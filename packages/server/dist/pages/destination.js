--- conflicted
+++ resolved
@@ -68,20 +68,11 @@
         `
       import { define } from "@calpoly/mustang";
       import { AccommodationElement } from "/scripts/accommodation.js";
-      import { DestinationView } from "/scripts/destination-view.js";
 
       define({
-        "destination-view": DestinationView,
+        "blz-accommodation": AccommodationElement
       });
       `
-<<<<<<< HEAD
-  ]
-};
-class DestinationPage {
-  static render(tourId, destIndex) {
-    return __spreadProps(__spreadValues({}, staticParts), {
-      body: `<body>
-=======
       ]
     });
   }
@@ -109,17 +100,10 @@
       ${this.renderTransportation(outbound, "out")}
     </footer>`;
     return import_server.html`<body>
->>>>>>> 8512693e
       <blz-header>
-        <a href="../">&larr; Tour</a>
+        <a href="../">&larr; Tour: ${tour.name}</a>
       </blz-header>
       <main class="page">
-<<<<<<< HEAD
-        <destination-view
-          src-tour="/api/tours/${tourId}"
-          destination-index="${destIndex}">
-        </destination-view>
-=======
         <section class="destination">
           <header>
             <h2>${name}</h2>
@@ -129,12 +113,9 @@
           ${accommodationList} ${excursionList}
           ${transportationFooter}
         </section>
->>>>>>> 8512693e
       </main>
     </body>`;
   }
-<<<<<<< HEAD
-=======
   static months = [
     "Jan",
     "Feb",
@@ -225,7 +206,6 @@
       </dl>
     </a>`;
   }
->>>>>>> 8512693e
 }
 // Annotate the CommonJS export names for ESM import in node:
 0 && (module.exports = {
