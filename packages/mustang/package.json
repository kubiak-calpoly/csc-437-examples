--- conflicted
+++ resolved
@@ -1,10 +1,6 @@
 {
   "name": "@calpoly/mustang",
-<<<<<<< HEAD
-  "version": "1.0.3",
-=======
   "version": "1.0.10",
->>>>>>> 8512693e
   "description": "",
   "main": "dist/mustang.js",
   "type": "module",
