--- conflicted
+++ resolved
@@ -1,10 +1,6 @@
 {
   "name": "@calpoly/mustang",
-<<<<<<< HEAD
-  "version": "1.0.9",
-=======
   "version": "1.0.13",
->>>>>>> 744bdcda
   "description": "",
   "main": "dist/mustang.js",
   "type": "module",
