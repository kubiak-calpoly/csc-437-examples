{
  "name": "@calpoly/mustang",
<<<<<<< HEAD
  "version": "0.1.2",
=======
  "version": "0.1.3",
>>>>>>> 734707c1
  "description": "",
  "main": "src/index.ts",
  "scripts": {
    "build": "npx vite build",
    "test": "echo \"Error: no test specified\" && exit 1"
  },
  "author": "kubiak@calpoly.edu",
  "license": "BSD-3-Clause",
  "dependencies": {
    "@vaadin/router": "^1.7.5",
    "jwt-decode": "^4.0.0"
  }
}<|MERGE_RESOLUTION|>--- conflicted
+++ resolved
@@ -1,10 +1,6 @@
 {
   "name": "@calpoly/mustang",
-<<<<<<< HEAD
-  "version": "0.1.2",
-=======
   "version": "0.1.3",
->>>>>>> 734707c1
   "description": "",
   "main": "src/index.ts",
   "scripts": {
