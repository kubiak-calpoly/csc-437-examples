--- conflicted
+++ resolved
@@ -45,11 +45,6 @@
   function processParam(v: unknown, _: number): Node | string {
     if (v === null) return "";
 
-<<<<<<< HEAD
-=======
-    console.log("Processing parameter:", v);
-
->>>>>>> 0d451175
     switch (typeof v) {
       case "string":
         return escapeHtml(v);
@@ -60,11 +55,6 @@
         // convert these to strings to make text nodes
         return escapeHtml(v.toString());
       case "object":
-<<<<<<< HEAD
-        if (v instanceof Node || v instanceof DocumentFragment)
-          return v;
-=======
->>>>>>> 0d451175
         // turn arrays into DocumentFragments
         if (Array.isArray(v)) {
           const frag = new DocumentFragment();
@@ -74,10 +64,7 @@
           frag.replaceChildren(...elements);
           return frag;
         }
-<<<<<<< HEAD
-=======
         if (v instanceof Node) return v;
->>>>>>> 0d451175
         return new Text(v.toString());
       default:
         // anything else, leave a comment node
