--- conflicted
+++ resolved
@@ -394,7 +394,6 @@
       customElements.define(k, v);
   });
   return customElements;
-<<<<<<< HEAD
 }
 function relay(event2, customType, detail) {
   const relay2 = event2.currentTarget;
@@ -409,8 +408,6 @@
   );
   relay2.dispatchEvent(customEvent);
   event2.stopPropagation();
-=======
->>>>>>> 734707c1
 }
 const event = /* @__PURE__ */ Object.freeze(/* @__PURE__ */ Object.defineProperty({
   __proto__: null,
@@ -488,13 +485,8 @@
     );
     shadow(_FormElement2.template).attach(this);
     if (this.form) {
-<<<<<<< HEAD
       this.form.addEventListener("submit", (event2) => {
         event2.preventDefault();
-=======
-      this.form.addEventListener("submit", (event) => {
-        event.preventDefault();
->>>>>>> 734707c1
         if (this.src) {
           console.log("Submitting form", this._state);
           const method = this.isNew ? "POST" : "PUT";
@@ -507,11 +499,7 @@
             this.authorization
           ).then((json) => populateForm(json, this)).then((json) => {
             const customType = `mu-rest-form:${action}`;
-<<<<<<< HEAD
             const event22 = new CustomEvent(customType, {
-=======
-            const event2 = new CustomEvent(customType, {
->>>>>>> 734707c1
               bubbles: true,
               composed: true,
               detail: {
@@ -520,7 +508,6 @@
                 url: src
               }
             });
-<<<<<<< HEAD
             this.dispatchEvent(event22);
           });
         }
@@ -528,15 +515,6 @@
     }
     this.addEventListener("change", (event2) => {
       const target = event2.target;
-=======
-            this.dispatchEvent(event2);
-          });
-        }
-      });
-    }
-    this.addEventListener("change", (event) => {
-      const target = event.target;
->>>>>>> 734707c1
       if (target) {
         const name = target.name;
         const value = target.value;
