var _a, _b;
class InvalidTokenError extends Error {
}
InvalidTokenError.prototype.name = "InvalidTokenError";
function b64DecodeUnicode(str) {
  return decodeURIComponent(atob(str).replace(/(.)/g, (m2, p2) => {
    let code = p2.charCodeAt(0).toString(16).toUpperCase();
    if (code.length < 2) {
      code = "0" + code;
    }
    return "%" + code;
  }));
}
function base64UrlDecode(str) {
  let output = str.replace(/-/g, "+").replace(/_/g, "/");
  switch (output.length % 4) {
    case 0:
      break;
    case 2:
      output += "==";
      break;
    case 3:
      output += "=";
      break;
    default:
      throw new Error("base64 string is not of the correct length");
  }
  try {
    return b64DecodeUnicode(output);
  } catch (err) {
    return atob(output);
  }
}
function jwtDecode(token, options) {
  if (typeof token !== "string") {
    throw new InvalidTokenError("Invalid token specified: must be a string");
  }
  options || (options = {});
  const pos = options.header === true ? 0 : 1;
  const part = token.split(".")[pos];
  if (typeof part !== "string") {
    throw new InvalidTokenError(`Invalid token specified: missing part #${pos + 1}`);
  }
  let decoded;
  try {
    decoded = base64UrlDecode(part);
  } catch (e2) {
    throw new InvalidTokenError(`Invalid token specified: invalid base64 for part #${pos + 1} (${e2.message})`);
  }
  try {
    return JSON.parse(decoded);
  } catch (e2) {
    throw new InvalidTokenError(`Invalid token specified: invalid json for part #${pos + 1} (${e2.message})`);
  }
}
const EVENT_PREFIX = "mu:context";
const CONTEXT_CHANGE_EVENT = `${EVENT_PREFIX}:change`;
class Context {
  constructor(init, host) {
    this._proxy = createContext(init, host);
  }
  get value() {
    return this._proxy;
  }
  set value(next) {
    Object.assign(this._proxy, next);
  }
  apply(mapFn) {
    this.value = mapFn(this.value);
  }
}
class Provider extends HTMLElement {
  constructor(init) {
    super();
    console.log("Constructing context provider", this);
    this.context = new Context(init, this);
    this.style.display = "contents";
  }
  attach(observer) {
    this.addEventListener(CONTEXT_CHANGE_EVENT, observer);
    return observer;
  }
  detach(observer) {
    this.removeEventListener(CONTEXT_CHANGE_EVENT, observer);
  }
}
function createContext(root, eventTarget) {
  let proxy = new Proxy(root, {
    get: (target, prop, receiver) => {
      if (prop === "then") {
        return void 0;
      }
      const value = Reflect.get(target, prop, receiver);
      console.log(`Context['${prop}'] => `, value);
      return value;
    },
    set: (target, prop, newValue, receiver) => {
      const oldValue = root[prop];
      console.log(
        `Context['${prop.toString()}'] <= `,
        newValue
      );
      const didSet = Reflect.set(
        target,
        prop,
        newValue,
        receiver
      );
      if (didSet) {
        let evt = new CustomEvent(CONTEXT_CHANGE_EVENT, {
          bubbles: true,
          cancelable: true,
          composed: true
        });
        Object.assign(evt, {
          property: prop,
          oldValue,
          value: newValue
        });
        eventTarget.dispatchEvent(evt);
      } else {
        console.log(
          `Context['${prop}] was not set to ${newValue}`
        );
      }
      return didSet;
    }
  });
  return proxy;
}
function whenProviderReady(consumer, contextLabel) {
  const provider = closestProvider(
    contextLabel,
    consumer
  );
  return new Promise((resolve, reject) => {
    if (provider) {
      const name = provider.localName;
      customElements.whenDefined(name).then(() => resolve(provider));
    } else {
      reject({
        context: contextLabel,
        reason: `No provider for this context "${contextLabel}:`
      });
    }
  });
}
function closestProvider(contextLabel, el) {
  const selector = `[provides="${contextLabel}"]`;
  if (!el || el === document.getRootNode()) return void 0;
  const closest = el.closest(selector);
  if (closest) return closest;
  const root = el.getRootNode();
  if (root instanceof ShadowRoot)
    return closestProvider(contextLabel, root.host);
  return void 0;
}
class Dispatch extends CustomEvent {
  constructor(msg, eventType = "mu:message") {
    super(eventType, {
      bubbles: true,
      composed: true,
      detail: msg
    });
  }
}
function dispatcher(eventType = "mu:message") {
  return (target, ...msg) => target.dispatchEvent(new Dispatch(msg, eventType));
}
const dispatch$2 = dispatcher();
const message = /* @__PURE__ */ Object.freeze(/* @__PURE__ */ Object.defineProperty({
  __proto__: null,
  Dispatch,
  dispatch: dispatch$2,
  dispatcher
}, Symbol.toStringTag, { value: "Module" }));
class Service {
  constructor(update2, context, eventType = "service:message", autostart = true) {
    this._pending = [];
    this._context = context;
    this._update = update2;
    this._eventType = eventType;
    this._running = autostart;
  }
  attach(host) {
    host.addEventListener(this._eventType, (ev) => {
      ev.stopPropagation();
      const message2 = ev.detail;
      this.consume(message2);
    });
  }
  start() {
    if (!this._running) {
      console.log(`Starting ${this._eventType} service`);
      this._running = true;
      this._pending.forEach((msg) => this.process(msg));
    }
  }
  apply(fn) {
    this._context.apply(fn);
  }
  consume(message2) {
    if (this._running) {
      this.process(message2);
    } else {
      console.log(
        `Queueing ${this._eventType} message`,
        message2
      );
      this._pending.push(message2);
    }
  }
  process(message2) {
    console.log(
      `Processing ${this._eventType} message`,
      message2
    );
    const command = this._update(
      message2,
      this.apply.bind(this)
    );
    if (command) command(this._context.value);
  }
}
function identity(model) {
  return model;
}
function replace(replacements) {
  return (model) => ({ ...model, ...replacements });
}
const update = /* @__PURE__ */ Object.freeze(/* @__PURE__ */ Object.defineProperty({
  __proto__: null,
  identity,
  replace
}, Symbol.toStringTag, { value: "Module" }));
const TOKEN_KEY = "mu:auth:jwt";
const _AuthService = class _AuthService extends Service {
  constructor(context, redirectForLogin) {
    super(
      (msg, apply) => this.update(msg, apply),
      context,
      _AuthService.EVENT_TYPE
    );
    this._redirectForLogin = redirectForLogin;
  }
  update(message2, apply) {
    switch (message2[0]) {
      case "auth/signin":
        const { token, redirect: redirect2 } = message2[1];
        apply(signIn(token));
        return redirection(redirect2);
      case "auth/signout":
        apply(signOut());
        return redirection(this._redirectForLogin);
      case "auth/redirect":
        return redirection(this._redirectForLogin, {
          next: window.location.href
        });
      default:
        const unhandled = message2[0];
        throw new Error(
          `Unhandled Auth message "${unhandled}"`
        );
    }
  }
};
_AuthService.EVENT_TYPE = "auth:message";
let AuthService = _AuthService;
const dispatch$1 = dispatcher(AuthService.EVENT_TYPE);
function redirection(redirect2, query = {}) {
  if (!redirect2) return void 0;
  const base = window.location.href;
  const target = new URL(redirect2, base);
  Object.entries(query).forEach(
    ([k2, v2]) => target.searchParams.set(k2, v2)
  );
  return () => {
    console.log("Redirecting to ", redirect2);
    window.location.assign(target);
  };
}
class AuthProvider extends Provider {
  get redirect() {
    return this.getAttribute("redirect") || void 0;
  }
  constructor() {
    const user = AuthenticatedUser.authenticateFromLocalStorage();
    super({
      user,
      token: user.authenticated ? user.token : void 0
    });
  }
  connectedCallback() {
    const service = new AuthService(
      this.context,
      this.redirect
    );
    service.attach(this);
  }
}
class APIUser {
  constructor() {
    this.authenticated = false;
    this.username = "anonymous";
  }
  static deauthenticate(user) {
    user.authenticated = false;
    user.username = "anonymous";
    localStorage.removeItem(TOKEN_KEY);
    return user;
  }
}
class AuthenticatedUser extends APIUser {
  constructor(token) {
    super();
    const jsonPayload = jwtDecode(token);
    console.log("Token payload", jsonPayload);
    this.token = token;
    this.authenticated = true;
    this.username = jsonPayload.username;
  }
  static authenticate(token) {
    const authenticatedUser = new AuthenticatedUser(token);
    localStorage.setItem(TOKEN_KEY, token);
    return authenticatedUser;
  }
  static authenticateFromLocalStorage() {
    const priorToken = localStorage.getItem(TOKEN_KEY);
    return priorToken ? AuthenticatedUser.authenticate(priorToken) : new APIUser();
  }
}
function signIn(token) {
  return replace({
    user: AuthenticatedUser.authenticate(token),
    token
  });
}
function signOut() {
  return (model) => {
    const oldUser = model.user;
    return {
      user: oldUser && oldUser.authenticated ? APIUser.deauthenticate(oldUser) : oldUser,
      token: ""
    };
  };
}
function authHeaders(user) {
  if (user.authenticated) {
    const authUser = user;
    return {
      Authorization: `Bearer ${authUser.token || "NO_TOKEN"}`
    };
  } else {
    return {};
  }
}
function tokenPayload(user) {
  if (user.authenticated) {
    const authUser = user;
    return jwtDecode(authUser.token || "");
  } else {
    return {};
  }
}
const auth = /* @__PURE__ */ Object.freeze(/* @__PURE__ */ Object.defineProperty({
  __proto__: null,
  AuthenticatedUser,
  Provider: AuthProvider,
  User: APIUser,
  dispatch: dispatch$1,
  headers: authHeaders,
  payload: tokenPayload
}, Symbol.toStringTag, { value: "Module" }));
function relay(event2, customType, detail) {
  const relay2 = event2.target;
  const customEvent = new CustomEvent(customType, {
    bubbles: true,
    composed: true,
    detail
  });
  console.log(
    `Relaying event from ${event2.type}:`,
    customEvent
  );
  relay2.dispatchEvent(customEvent);
  event2.stopPropagation();
}
function originalTarget(event2, selector = "*") {
  const path = event2.composedPath();
  return path.find((tgt) => {
    const el = tgt;
    return el.tagName && el.matches(selector);
  });
}
const event = /* @__PURE__ */ Object.freeze(/* @__PURE__ */ Object.defineProperty({
  __proto__: null,
  originalTarget,
  relay
}, Symbol.toStringTag, { value: "Module" }));
function css(template, ...params) {
  const cssString = template.map((s2, i2) => i2 ? [params[i2 - 1], s2] : [s2]).flat().join("");
  let sheet = new CSSStyleSheet();
  sheet.replaceSync(cssString);
  return sheet;
}
const parser$1 = new DOMParser();
function html(template, ...values) {
  const params = values.map(processParam);
  const htmlString = template.map((s2, i2) => {
    if (i2 === 0) return [s2];
    const node = params[i2 - 1];
    if (node instanceof Node)
      return [`<ins id="mu-html-${i2 - 1}"></ins>`, s2];
    return [node, s2];
  }).flat().join("");
  const doc = parser$1.parseFromString(htmlString, "text/html");
  const collection = doc.head.childElementCount ? doc.head.children : doc.body.children;
  const fragment = new DocumentFragment();
  fragment.replaceChildren(...collection);
  params.forEach((node, i2) => {
    if (node instanceof Node) {
      const pos = fragment.querySelector(`ins#mu-html-${i2}`);
      if (pos) {
        const parent = pos.parentNode;
        parent == null ? void 0 : parent.replaceChild(node, pos);
      } else {
        console.log(
          "Missing insertion point:",
          `ins#mu-html-${i2}`
        );
      }
    }
  });
  return fragment;
  function processParam(v2, _2) {
    if (v2 === null) return "";
    console.log("Processing parameter:", v2);
    switch (typeof v2) {
      case "string":
        return escapeHtml(v2);
      case "bigint":
      case "boolean":
      case "number":
      case "symbol":
        return escapeHtml(v2.toString());
      case "object":
        if (v2 instanceof Node || v2 instanceof DocumentFragment)
          return v2;
        if (Array.isArray(v2)) {
          const frag = new DocumentFragment();
          const elements = v2.map(
            processParam
          );
          frag.replaceChildren(...elements);
          return frag;
        }
        return new Text(v2.toString());
      default:
        return new Comment(
          `[invalid parameter of type "${typeof v2}"]`
        );
    }
  }
}
function escapeHtml(v2) {
  return v2.replace(/&/g, "&amp;").replace(/</g, "&lt;").replace(/>/g, "&gt;").replace(/"/g, "&quot;").replace(/'/g, "&#39;");
}
function shadow(el, options = { mode: "open" }) {
  const shadowRoot = el.attachShadow(options);
  const chain = { template, styles };
  return chain;
  function template(fragment) {
    const first = fragment.firstElementChild;
    const template2 = first && first.tagName === "TEMPLATE" ? first : void 0;
    if (template2) {
      shadowRoot.appendChild(template2.content.cloneNode(true));
    }
    return chain;
  }
  function styles(...sheets) {
    shadowRoot.adoptedStyleSheets = sheets;
  }
}
let FormElement$1 = (_a = class extends HTMLElement {
  constructor() {
    super();
    this._state = {};
    shadow(this).template(_a.template).styles(_a.styles);
    this.addEventListener("change", (event2) => {
      const target = event2.target;
      if (target) {
        const name = target.name;
        const value = target.value;
        if (name) this._state[name] = value;
      }
    });
    if (this.form) {
      this.form.addEventListener("submit", (event2) => {
        event2.preventDefault();
        relay(event2, "mu-form:submit", this._state);
      });
    }
  }
  set init(x2) {
    this._state = x2 || {};
    populateForm$1(this._state, this);
  }
  get form() {
    var _a2;
    return (_a2 = this.shadowRoot) == null ? void 0 : _a2.querySelector("form");
  }
}, _a.template = html`
    <template>
      <form autocomplete="off">
        <slot></slot>
        <slot name="submit">
          <button type="submit">Submit</button>
        </slot>
      </form>
      <slot name="delete"></slot>
<<<<<<< HEAD
      <style>
        form {
          display: grid;
          gap: var(--size-spacing-medium);
          grid-template-columns: [start label] 2fr [input] 3fr 1fr [end];
        }
        ::slotted(label) {
          display: grid;
          grid-column: label / end;
          grid-template-columns: subgrid;
          align-items: baseline;
          gap: var(--size-spacing-medium);
        }
        ::slotted(fieldset) {
          display: grid;
          grid-column: start / end;
          grid-template-columns: subgrid;
          gap: var(--size-spacing-medium);
        }
        button[type="submit"] {
          grid-column: input;
          justify-self: start;
        }
      </style>
=======
      <style></style>
>>>>>>> 744bdcda
    </template>
  `, _a.styles = css`
    form {
      display: grid;
      gap: var(--size-spacing-medium);
      grid-column: 1/-1;
      grid-template-columns:
        subgrid
        [start] [label] [input] [col2] [col3] [end];
    }
    ::slotted(label) {
      display: grid;
      grid-column: label / end;
      grid-template-columns: subgrid;
      gap: var(--size-spacing-medium);
    }
    button[type="submit"] {
      grid-column: input;
      justify-self: start;
    }
  `, _a);
function populateForm$1(json, formBody) {
  const entries = Object.entries(json);
  for (const [key, val] of entries) {
    const el = formBody.querySelector(`[name="${key}"]`);
    if (el && typeof val !== "undefined") {
      const input = el;
      switch (input.type) {
        case "checkbox":
          const checkbox = input;
          checkbox.checked = Boolean(val);
          break;
        case "date":
          input.value = val.toISOString().substr(0, 10);
          break;
        default:
          input.value = val;
          break;
      }
    }
  }
  return json;
}
const form = /* @__PURE__ */ Object.freeze(/* @__PURE__ */ Object.defineProperty({
  __proto__: null,
  Element: FormElement$1
}, Symbol.toStringTag, { value: "Module" }));
const _HistoryService = class _HistoryService extends Service {
  constructor(context) {
    super(
      (msg, apply) => this.update(msg, apply),
      context,
      _HistoryService.EVENT_TYPE
    );
  }
  update(message2, apply) {
    switch (message2[0]) {
      case "history/navigate": {
        const { href, state } = message2[1];
        apply(navigate(href, state));
        break;
      }
      case "history/redirect": {
        const { href, state } = message2[1];
        apply(redirect(href, state));
        break;
      }
    }
  }
};
_HistoryService.EVENT_TYPE = "history:message";
let HistoryService = _HistoryService;
class HistoryProvider extends Provider {
  constructor() {
    super({
      location: document.location,
      state: {}
    });
    this.addEventListener("click", (event2) => {
      const linkTarget = originalLinkTarget(event2);
      if (linkTarget) {
        const url = new URL(linkTarget.href);
        if (url.origin === this.context.value.location.origin) {
          console.log("Preventing Click Event on <A>", event2);
          event2.preventDefault();
          dispatch(linkTarget, "history/navigate", {
            href: url.pathname + url.search
          });
        }
      }
    });
    window.addEventListener("popstate", (event2) => {
      console.log("Popstate", event2.state);
      this.context.value = {
        location: document.location,
        state: event2.state
      };
    });
  }
  connectedCallback() {
    const service = new HistoryService(this.context);
    service.attach(this);
  }
}
function originalLinkTarget(event2) {
  const current = event2.currentTarget;
  const isLink = (el) => el.tagName == "A" && el.href;
  if (event2.button !== 0) return void 0;
  if (event2.composed) {
    const path = event2.composedPath();
    const target = path.find(isLink);
    return target ? target : void 0;
  } else {
    for (let target = event2.target; target; target === current ? null : target.parentElement) {
      if (isLink(target)) return target;
    }
    return void 0;
  }
}
function navigate(href, state = {}) {
  history.pushState(state, "", href);
  return () => ({
    location: document.location,
    state: history.state
  });
}
function redirect(href, state = {}) {
  history.replaceState(state, "", href);
  return () => ({
    location: document.location,
    state: history.state
  });
}
const dispatch = dispatcher(
  HistoryService.EVENT_TYPE
);
const history$1 = /* @__PURE__ */ Object.freeze(/* @__PURE__ */ Object.defineProperty({
  __proto__: null,
  HistoryProvider,
  Provider: HistoryProvider,
  Service: HistoryService,
  dispatch
}, Symbol.toStringTag, { value: "Module" }));
class Observer {
  constructor(target, contextLabel) {
    this._effects = [];
    this._target = target;
    this._contextLabel = contextLabel;
  }
  observe(fn = void 0) {
    return new Promise((resolve, _2) => {
      if (this._provider) {
        const effect = new Effect(this._provider, fn);
        this._effects.push(effect);
        resolve(effect);
      } else {
        whenProviderReady(this._target, this._contextLabel).then((provider) => {
          const effect = new Effect(provider, fn);
          this._provider = provider;
          this._effects.push(effect);
          provider.attach(
            (ev) => this._handleChange(ev)
          );
          resolve(effect);
        }).catch(
          (err) => console.log(
            `Observer ${this._contextLabel}: ${err}`,
            err
          )
        );
      }
    });
  }
  _handleChange(ev) {
    console.log(
      "Received change event for observers",
      ev,
      this._effects
    );
    ev.stopPropagation();
    this._effects.forEach((obs) => obs.runEffect());
  }
}
class Effect {
  constructor(observable, fn) {
    this._provider = observable;
    if (fn) this.setEffect(fn);
  }
  get context() {
    return this._provider.context;
  }
  get value() {
    return this.context.value;
  }
  setEffect(fn) {
    this._effectFn = fn;
    this.runEffect();
  }
  runEffect() {
    if (this._effectFn) {
      this._effectFn(this.context.value);
    }
  }
}
const _FormElement = class _FormElement extends HTMLElement {
  constructor() {
    super();
    this._state = {};
    this._user = new APIUser();
    this._authObserver = new Observer(
      this,
      "blazing:auth"
    );
    shadow(this).template(_FormElement.template);
    if (this.form) {
      this.form.addEventListener("submit", (event2) => {
        event2.preventDefault();
        if (this.src || this.action) {
          console.log("Submitting form", this._state);
          if (this.action) {
            this.action(this._state);
          } else if (this.src) {
            const method = this.isNew ? "POST" : "PUT";
            const action = this.isNew ? "created" : "updated";
            const src = this.isNew ? this.src.replace(/[/][$]new$/, "") : this.src;
            submitForm(
              src,
              this._state,
              method,
              this.authorization
            ).then((json) => populateForm(json, this)).then((json) => {
              const customType = `mu-rest-form:${action}`;
              const event22 = new CustomEvent(customType, {
                bubbles: true,
                composed: true,
                detail: {
                  method,
                  [action]: json,
                  url: src
                }
              });
              this.dispatchEvent(event22);
            }).catch((error) => {
              const customType = "mu-rest-form:error";
              const event22 = new CustomEvent(customType, {
                bubbles: true,
                composed: true,
                detail: {
                  method,
                  error,
                  url: src,
                  request: this._state
                }
              });
              this.dispatchEvent(event22);
            });
          }
        }
      });
    }
    this.addEventListener("change", (event2) => {
      const target = event2.target;
      if (target) {
        const name = target.name;
        const value = target.value;
        if (name) this._state[name] = value;
      }
    });
  }
  get src() {
    return this.getAttribute("src");
  }
  get isNew() {
    return this.hasAttribute("new");
  }
  set init(x2) {
    this._state = x2 || {};
    populateForm(this._state, this);
  }
  get form() {
    var _a2;
    return (_a2 = this.shadowRoot) == null ? void 0 : _a2.querySelector("form");
  }
  get authorization() {
    var _a2;
    if ((_a2 = this._user) == null ? void 0 : _a2.authenticated) {
      const user = this._user;
      return { Authorization: `Bearer ${user.token}` };
    } else {
      return {};
    }
  }
  connectedCallback() {
    this._authObserver.observe(({ user }) => {
      if (user) {
        this._user = user;
        if (this.src && !this.isNew) {
          fetchData(this.src, this.authorization).then(
            (json) => {
              this._state = json;
              populateForm(json, this);
            }
          );
        }
      }
    });
  }
  attributeChangedCallback(name, oldValue, newValue) {
    switch (name) {
      case "src":
        if (this.src && newValue && newValue !== oldValue && !this.isNew) {
          fetchData(this.src, this.authorization).then(
            (json) => {
              this._state = json;
              populateForm(json, this);
            }
          );
        }
        break;
      case "new":
        if (newValue) {
          this._state = {};
          populateForm({}, this);
        }
        break;
    }
  }
};
_FormElement.observedAttributes = ["src", "new", "action"];
_FormElement.template = html`
    <template>
      <form autocomplete="off">
        <slot></slot>
        <slot name="submit">
          <button type="submit">Submit</button>
        </slot>
      </form>
      <slot name="delete"></slot>
      <style>
        form {
          display: grid;
          gap: var(--size-spacing-medium);
          grid-template-columns: [start] 1fr [label] 1fr [input] 3fr 1fr [end];
        }
        ::slotted(label) {
          display: grid;
          grid-column: label / end;
          grid-template-columns: subgrid;
          gap: var(--size-spacing-medium);
        }
        button[type="submit"] {
          grid-column: input;
          justify-self: start;
        }
      </style>
    </template>
  `;
let FormElement = _FormElement;
function fetchData(src, authorization) {
  return fetch(src, { headers: authorization }).then((response) => {
    if (response.status !== 200) {
      throw `Status: ${response.status}`;
    }
    return response.json();
  }).catch(
    (error) => console.log(`Failed to load form from ${src}:`, error)
  );
}
function populateForm(json, formBody) {
  const entries = Object.entries(json);
  for (const [key, val] of entries) {
    const el = formBody.querySelector(`[name="${key}"]`);
    if (el) {
      const input = el;
      switch (input.type) {
        case "checkbox":
          const checkbox = input;
          checkbox.checked = Boolean(val);
          break;
        default:
          input.value = val;
          break;
      }
    }
  }
  return json;
}
function submitForm(src, json, method = "PUT", authorization = {}) {
  return fetch(src, {
    method,
    headers: {
      "Content-Type": "application/json",
      ...authorization
    },
    body: JSON.stringify(json)
  }).then((res) => {
    if (res.status != 200 && res.status != 201)
      throw `Form submission failed: Status ${res.status}`;
    return res.json();
  });
}
const rest = /* @__PURE__ */ Object.freeze(/* @__PURE__ */ Object.defineProperty({
  __proto__: null,
  FormElement,
  fetchData
}, Symbol.toStringTag, { value: "Module" }));
const _StoreService = class _StoreService extends Service {
  constructor(context, updateFn) {
    super(
      updateFn,
      context,
      _StoreService.EVENT_TYPE,
      false
      // don't start
    );
  }
};
_StoreService.EVENT_TYPE = "mu:message";
let StoreService = _StoreService;
class StoreProvider extends Provider {
  constructor(update2, init, authContext) {
    super(init);
    this._user = new APIUser();
    this._updateFn = update2;
    this._authObserver = new Observer(
      this,
      authContext
    );
  }
  connectedCallback() {
    const service = new StoreService(
      this.context,
      (msg, apply) => this._updateFn(msg, apply, this._user)
    );
    service.attach(this);
    this._authObserver.observe(({ user }) => {
      console.log("Store got auth", user);
      if (user) this._user = user;
      service.start();
    });
  }
}
const store = /* @__PURE__ */ Object.freeze(/* @__PURE__ */ Object.defineProperty({
  __proto__: null,
  Provider: StoreProvider,
  Service: StoreService
}, Symbol.toStringTag, { value: "Module" }));
/**
 * @license
 * Copyright 2019 Google LLC
 * SPDX-License-Identifier: BSD-3-Clause
 */
const t = globalThis, e$1 = t.ShadowRoot && (void 0 === t.ShadyCSS || t.ShadyCSS.nativeShadow) && "adoptedStyleSheets" in Document.prototype && "replace" in CSSStyleSheet.prototype, s = Symbol(), o$2 = /* @__PURE__ */ new WeakMap();
let n$3 = class n {
  constructor(t2, e2, o2) {
    if (this._$cssResult$ = true, o2 !== s) throw Error("CSSResult is not constructable. Use `unsafeCSS` or `css` instead.");
    this.cssText = t2, this.t = e2;
  }
  get styleSheet() {
    let t2 = this.o;
    const s2 = this.t;
    if (e$1 && void 0 === t2) {
      const e2 = void 0 !== s2 && 1 === s2.length;
      e2 && (t2 = o$2.get(s2)), void 0 === t2 && ((this.o = t2 = new CSSStyleSheet()).replaceSync(this.cssText), e2 && o$2.set(s2, t2));
    }
    return t2;
  }
  toString() {
    return this.cssText;
  }
};
const r$3 = (t2) => new n$3("string" == typeof t2 ? t2 : t2 + "", void 0, s), i$1 = (t2, ...e2) => {
  const o2 = 1 === t2.length ? t2[0] : e2.reduce((e3, s2, o3) => e3 + ((t3) => {
    if (true === t3._$cssResult$) return t3.cssText;
    if ("number" == typeof t3) return t3;
    throw Error("Value passed to 'css' function must be a 'css' function result: " + t3 + ". Use 'unsafeCSS' to pass non-literal values, but take care to ensure page security.");
  })(s2) + t2[o3 + 1], t2[0]);
  return new n$3(o2, t2, s);
}, S$1 = (s2, o2) => {
  if (e$1) s2.adoptedStyleSheets = o2.map((t2) => t2 instanceof CSSStyleSheet ? t2 : t2.styleSheet);
  else for (const e2 of o2) {
    const o3 = document.createElement("style"), n3 = t.litNonce;
    void 0 !== n3 && o3.setAttribute("nonce", n3), o3.textContent = e2.cssText, s2.appendChild(o3);
  }
}, c$2 = e$1 ? (t2) => t2 : (t2) => t2 instanceof CSSStyleSheet ? ((t3) => {
  let e2 = "";
  for (const s2 of t3.cssRules) e2 += s2.cssText;
  return r$3(e2);
})(t2) : t2;
/**
 * @license
 * Copyright 2017 Google LLC
 * SPDX-License-Identifier: BSD-3-Clause
 */
const { is: i, defineProperty: e, getOwnPropertyDescriptor: r$2, getOwnPropertyNames: h$2, getOwnPropertySymbols: o$1, getPrototypeOf: n$2 } = Object, a = globalThis, c$1 = a.trustedTypes, l = c$1 ? c$1.emptyScript : "", p = a.reactiveElementPolyfillSupport, d = (t2, s2) => t2, u = { toAttribute(t2, s2) {
  switch (s2) {
    case Boolean:
      t2 = t2 ? l : null;
      break;
    case Object:
    case Array:
      t2 = null == t2 ? t2 : JSON.stringify(t2);
  }
  return t2;
}, fromAttribute(t2, s2) {
  let i2 = t2;
  switch (s2) {
    case Boolean:
      i2 = null !== t2;
      break;
    case Number:
      i2 = null === t2 ? null : Number(t2);
      break;
    case Object:
    case Array:
      try {
        i2 = JSON.parse(t2);
      } catch (t3) {
        i2 = null;
      }
  }
  return i2;
} }, f$2 = (t2, s2) => !i(t2, s2), y = { attribute: true, type: String, converter: u, reflect: false, hasChanged: f$2 };
Symbol.metadata ?? (Symbol.metadata = Symbol("metadata")), a.litPropertyMetadata ?? (a.litPropertyMetadata = /* @__PURE__ */ new WeakMap());
class b extends HTMLElement {
  static addInitializer(t2) {
    this._$Ei(), (this.l ?? (this.l = [])).push(t2);
  }
  static get observedAttributes() {
    return this.finalize(), this._$Eh && [...this._$Eh.keys()];
  }
  static createProperty(t2, s2 = y) {
    if (s2.state && (s2.attribute = false), this._$Ei(), this.elementProperties.set(t2, s2), !s2.noAccessor) {
      const i2 = Symbol(), r2 = this.getPropertyDescriptor(t2, i2, s2);
      void 0 !== r2 && e(this.prototype, t2, r2);
    }
  }
  static getPropertyDescriptor(t2, s2, i2) {
    const { get: e2, set: h2 } = r$2(this.prototype, t2) ?? { get() {
      return this[s2];
    }, set(t3) {
      this[s2] = t3;
    } };
    return { get() {
      return e2 == null ? void 0 : e2.call(this);
    }, set(s3) {
      const r2 = e2 == null ? void 0 : e2.call(this);
      h2.call(this, s3), this.requestUpdate(t2, r2, i2);
    }, configurable: true, enumerable: true };
  }
  static getPropertyOptions(t2) {
    return this.elementProperties.get(t2) ?? y;
  }
  static _$Ei() {
    if (this.hasOwnProperty(d("elementProperties"))) return;
    const t2 = n$2(this);
    t2.finalize(), void 0 !== t2.l && (this.l = [...t2.l]), this.elementProperties = new Map(t2.elementProperties);
  }
  static finalize() {
    if (this.hasOwnProperty(d("finalized"))) return;
    if (this.finalized = true, this._$Ei(), this.hasOwnProperty(d("properties"))) {
      const t3 = this.properties, s2 = [...h$2(t3), ...o$1(t3)];
      for (const i2 of s2) this.createProperty(i2, t3[i2]);
    }
    const t2 = this[Symbol.metadata];
    if (null !== t2) {
      const s2 = litPropertyMetadata.get(t2);
      if (void 0 !== s2) for (const [t3, i2] of s2) this.elementProperties.set(t3, i2);
    }
    this._$Eh = /* @__PURE__ */ new Map();
    for (const [t3, s2] of this.elementProperties) {
      const i2 = this._$Eu(t3, s2);
      void 0 !== i2 && this._$Eh.set(i2, t3);
    }
    this.elementStyles = this.finalizeStyles(this.styles);
  }
  static finalizeStyles(s2) {
    const i2 = [];
    if (Array.isArray(s2)) {
      const e2 = new Set(s2.flat(1 / 0).reverse());
      for (const s3 of e2) i2.unshift(c$2(s3));
    } else void 0 !== s2 && i2.push(c$2(s2));
    return i2;
  }
  static _$Eu(t2, s2) {
    const i2 = s2.attribute;
    return false === i2 ? void 0 : "string" == typeof i2 ? i2 : "string" == typeof t2 ? t2.toLowerCase() : void 0;
  }
  constructor() {
    super(), this._$Ep = void 0, this.isUpdatePending = false, this.hasUpdated = false, this._$Em = null, this._$Ev();
  }
  _$Ev() {
    var _a2;
    this._$ES = new Promise((t2) => this.enableUpdating = t2), this._$AL = /* @__PURE__ */ new Map(), this._$E_(), this.requestUpdate(), (_a2 = this.constructor.l) == null ? void 0 : _a2.forEach((t2) => t2(this));
  }
  addController(t2) {
    var _a2;
    (this._$EO ?? (this._$EO = /* @__PURE__ */ new Set())).add(t2), void 0 !== this.renderRoot && this.isConnected && ((_a2 = t2.hostConnected) == null ? void 0 : _a2.call(t2));
  }
  removeController(t2) {
    var _a2;
    (_a2 = this._$EO) == null ? void 0 : _a2.delete(t2);
  }
  _$E_() {
    const t2 = /* @__PURE__ */ new Map(), s2 = this.constructor.elementProperties;
    for (const i2 of s2.keys()) this.hasOwnProperty(i2) && (t2.set(i2, this[i2]), delete this[i2]);
    t2.size > 0 && (this._$Ep = t2);
  }
  createRenderRoot() {
    const t2 = this.shadowRoot ?? this.attachShadow(this.constructor.shadowRootOptions);
    return S$1(t2, this.constructor.elementStyles), t2;
  }
  connectedCallback() {
    var _a2;
    this.renderRoot ?? (this.renderRoot = this.createRenderRoot()), this.enableUpdating(true), (_a2 = this._$EO) == null ? void 0 : _a2.forEach((t2) => {
      var _a3;
      return (_a3 = t2.hostConnected) == null ? void 0 : _a3.call(t2);
    });
  }
  enableUpdating(t2) {
  }
  disconnectedCallback() {
    var _a2;
    (_a2 = this._$EO) == null ? void 0 : _a2.forEach((t2) => {
      var _a3;
      return (_a3 = t2.hostDisconnected) == null ? void 0 : _a3.call(t2);
    });
  }
  attributeChangedCallback(t2, s2, i2) {
    this._$AK(t2, i2);
  }
  _$EC(t2, s2) {
    var _a2;
    const i2 = this.constructor.elementProperties.get(t2), e2 = this.constructor._$Eu(t2, i2);
    if (void 0 !== e2 && true === i2.reflect) {
      const r2 = (void 0 !== ((_a2 = i2.converter) == null ? void 0 : _a2.toAttribute) ? i2.converter : u).toAttribute(s2, i2.type);
      this._$Em = t2, null == r2 ? this.removeAttribute(e2) : this.setAttribute(e2, r2), this._$Em = null;
    }
  }
  _$AK(t2, s2) {
    var _a2;
    const i2 = this.constructor, e2 = i2._$Eh.get(t2);
    if (void 0 !== e2 && this._$Em !== e2) {
      const t3 = i2.getPropertyOptions(e2), r2 = "function" == typeof t3.converter ? { fromAttribute: t3.converter } : void 0 !== ((_a2 = t3.converter) == null ? void 0 : _a2.fromAttribute) ? t3.converter : u;
      this._$Em = e2, this[e2] = r2.fromAttribute(s2, t3.type), this._$Em = null;
    }
  }
  requestUpdate(t2, s2, i2) {
    if (void 0 !== t2) {
      if (i2 ?? (i2 = this.constructor.getPropertyOptions(t2)), !(i2.hasChanged ?? f$2)(this[t2], s2)) return;
      this.P(t2, s2, i2);
    }
    false === this.isUpdatePending && (this._$ES = this._$ET());
  }
  P(t2, s2, i2) {
    this._$AL.has(t2) || this._$AL.set(t2, s2), true === i2.reflect && this._$Em !== t2 && (this._$Ej ?? (this._$Ej = /* @__PURE__ */ new Set())).add(t2);
  }
  async _$ET() {
    this.isUpdatePending = true;
    try {
      await this._$ES;
    } catch (t3) {
      Promise.reject(t3);
    }
    const t2 = this.scheduleUpdate();
    return null != t2 && await t2, !this.isUpdatePending;
  }
  scheduleUpdate() {
    return this.performUpdate();
  }
  performUpdate() {
    var _a2;
    if (!this.isUpdatePending) return;
    if (!this.hasUpdated) {
      if (this.renderRoot ?? (this.renderRoot = this.createRenderRoot()), this._$Ep) {
        for (const [t4, s3] of this._$Ep) this[t4] = s3;
        this._$Ep = void 0;
      }
      const t3 = this.constructor.elementProperties;
      if (t3.size > 0) for (const [s3, i2] of t3) true !== i2.wrapped || this._$AL.has(s3) || void 0 === this[s3] || this.P(s3, this[s3], i2);
    }
    let t2 = false;
    const s2 = this._$AL;
    try {
      t2 = this.shouldUpdate(s2), t2 ? (this.willUpdate(s2), (_a2 = this._$EO) == null ? void 0 : _a2.forEach((t3) => {
        var _a3;
        return (_a3 = t3.hostUpdate) == null ? void 0 : _a3.call(t3);
      }), this.update(s2)) : this._$EU();
    } catch (s3) {
      throw t2 = false, this._$EU(), s3;
    }
    t2 && this._$AE(s2);
  }
  willUpdate(t2) {
  }
  _$AE(t2) {
    var _a2;
    (_a2 = this._$EO) == null ? void 0 : _a2.forEach((t3) => {
      var _a3;
      return (_a3 = t3.hostUpdated) == null ? void 0 : _a3.call(t3);
    }), this.hasUpdated || (this.hasUpdated = true, this.firstUpdated(t2)), this.updated(t2);
  }
  _$EU() {
    this._$AL = /* @__PURE__ */ new Map(), this.isUpdatePending = false;
  }
  get updateComplete() {
    return this.getUpdateComplete();
  }
  getUpdateComplete() {
    return this._$ES;
  }
  shouldUpdate(t2) {
    return true;
  }
  update(t2) {
    this._$Ej && (this._$Ej = this._$Ej.forEach((t3) => this._$EC(t3, this[t3]))), this._$EU();
  }
  updated(t2) {
  }
  firstUpdated(t2) {
  }
}
b.elementStyles = [], b.shadowRootOptions = { mode: "open" }, b[d("elementProperties")] = /* @__PURE__ */ new Map(), b[d("finalized")] = /* @__PURE__ */ new Map(), p == null ? void 0 : p({ ReactiveElement: b }), (a.reactiveElementVersions ?? (a.reactiveElementVersions = [])).push("2.0.4");
/**
 * @license
 * Copyright 2017 Google LLC
 * SPDX-License-Identifier: BSD-3-Clause
 */
const n$1 = globalThis, c = n$1.trustedTypes, h$1 = c ? c.createPolicy("lit-html", { createHTML: (t2) => t2 }) : void 0, f$1 = "$lit$", v = `lit$${Math.random().toFixed(9).slice(2)}$`, m = "?" + v, _ = `<${m}>`, w = document, lt = () => w.createComment(""), st = (t2) => null === t2 || "object" != typeof t2 && "function" != typeof t2, g = Array.isArray, $ = (t2) => g(t2) || "function" == typeof (t2 == null ? void 0 : t2[Symbol.iterator]), x = "[ 	\n\f\r]", T = /<(?:(!--|\/[^a-zA-Z])|(\/?[a-zA-Z][^>\s]*)|(\/?$))/g, E = /-->/g, k = />/g, O = RegExp(`>|${x}(?:([^\\s"'>=/]+)(${x}*=${x}*(?:[^ 	
\f\r"'\`<>=]|("|')|))|$)`, "g"), S = /'/g, j = /"/g, M = /^(?:script|style|textarea|title)$/i, P = (t2) => (i2, ...s2) => ({ _$litType$: t2, strings: i2, values: s2 }), ke = P(1), R = Symbol.for("lit-noChange"), D = Symbol.for("lit-nothing"), V = /* @__PURE__ */ new WeakMap(), I = w.createTreeWalker(w, 129);
function N(t2, i2) {
  if (!g(t2) || !t2.hasOwnProperty("raw")) throw Error("invalid template strings array");
  return void 0 !== h$1 ? h$1.createHTML(i2) : i2;
}
const U = (t2, i2) => {
  const s2 = t2.length - 1, e2 = [];
  let h2, o2 = 2 === i2 ? "<svg>" : 3 === i2 ? "<math>" : "", n3 = T;
  for (let i3 = 0; i3 < s2; i3++) {
    const s3 = t2[i3];
    let r2, l2, c2 = -1, a2 = 0;
    for (; a2 < s3.length && (n3.lastIndex = a2, l2 = n3.exec(s3), null !== l2); ) a2 = n3.lastIndex, n3 === T ? "!--" === l2[1] ? n3 = E : void 0 !== l2[1] ? n3 = k : void 0 !== l2[2] ? (M.test(l2[2]) && (h2 = RegExp("</" + l2[2], "g")), n3 = O) : void 0 !== l2[3] && (n3 = O) : n3 === O ? ">" === l2[0] ? (n3 = h2 ?? T, c2 = -1) : void 0 === l2[1] ? c2 = -2 : (c2 = n3.lastIndex - l2[2].length, r2 = l2[1], n3 = void 0 === l2[3] ? O : '"' === l2[3] ? j : S) : n3 === j || n3 === S ? n3 = O : n3 === E || n3 === k ? n3 = T : (n3 = O, h2 = void 0);
    const u2 = n3 === O && t2[i3 + 1].startsWith("/>") ? " " : "";
    o2 += n3 === T ? s3 + _ : c2 >= 0 ? (e2.push(r2), s3.slice(0, c2) + f$1 + s3.slice(c2) + v + u2) : s3 + v + (-2 === c2 ? i3 : u2);
  }
  return [N(t2, o2 + (t2[s2] || "<?>") + (2 === i2 ? "</svg>" : 3 === i2 ? "</math>" : "")), e2];
};
class B {
  constructor({ strings: t2, _$litType$: i2 }, s2) {
    let e2;
    this.parts = [];
    let h2 = 0, o2 = 0;
    const n3 = t2.length - 1, r2 = this.parts, [l2, a2] = U(t2, i2);
    if (this.el = B.createElement(l2, s2), I.currentNode = this.el.content, 2 === i2 || 3 === i2) {
      const t3 = this.el.content.firstChild;
      t3.replaceWith(...t3.childNodes);
    }
    for (; null !== (e2 = I.nextNode()) && r2.length < n3; ) {
      if (1 === e2.nodeType) {
        if (e2.hasAttributes()) for (const t3 of e2.getAttributeNames()) if (t3.endsWith(f$1)) {
          const i3 = a2[o2++], s3 = e2.getAttribute(t3).split(v), n4 = /([.?@])?(.*)/.exec(i3);
          r2.push({ type: 1, index: h2, name: n4[2], strings: s3, ctor: "." === n4[1] ? Y : "?" === n4[1] ? Z : "@" === n4[1] ? q : G }), e2.removeAttribute(t3);
        } else t3.startsWith(v) && (r2.push({ type: 6, index: h2 }), e2.removeAttribute(t3));
        if (M.test(e2.tagName)) {
          const t3 = e2.textContent.split(v), i3 = t3.length - 1;
          if (i3 > 0) {
            e2.textContent = c ? c.emptyScript : "";
            for (let s3 = 0; s3 < i3; s3++) e2.append(t3[s3], lt()), I.nextNode(), r2.push({ type: 2, index: ++h2 });
            e2.append(t3[i3], lt());
          }
        }
      } else if (8 === e2.nodeType) if (e2.data === m) r2.push({ type: 2, index: h2 });
      else {
        let t3 = -1;
        for (; -1 !== (t3 = e2.data.indexOf(v, t3 + 1)); ) r2.push({ type: 7, index: h2 }), t3 += v.length - 1;
      }
      h2++;
    }
  }
  static createElement(t2, i2) {
    const s2 = w.createElement("template");
    return s2.innerHTML = t2, s2;
  }
}
function z(t2, i2, s2 = t2, e2) {
  var _a2, _b2;
  if (i2 === R) return i2;
  let h2 = void 0 !== e2 ? (_a2 = s2.o) == null ? void 0 : _a2[e2] : s2.l;
  const o2 = st(i2) ? void 0 : i2._$litDirective$;
  return (h2 == null ? void 0 : h2.constructor) !== o2 && ((_b2 = h2 == null ? void 0 : h2._$AO) == null ? void 0 : _b2.call(h2, false), void 0 === o2 ? h2 = void 0 : (h2 = new o2(t2), h2._$AT(t2, s2, e2)), void 0 !== e2 ? (s2.o ?? (s2.o = []))[e2] = h2 : s2.l = h2), void 0 !== h2 && (i2 = z(t2, h2._$AS(t2, i2.values), h2, e2)), i2;
}
class F {
  constructor(t2, i2) {
    this._$AV = [], this._$AN = void 0, this._$AD = t2, this._$AM = i2;
  }
  get parentNode() {
    return this._$AM.parentNode;
  }
  get _$AU() {
    return this._$AM._$AU;
  }
  u(t2) {
    const { el: { content: i2 }, parts: s2 } = this._$AD, e2 = ((t2 == null ? void 0 : t2.creationScope) ?? w).importNode(i2, true);
    I.currentNode = e2;
    let h2 = I.nextNode(), o2 = 0, n3 = 0, r2 = s2[0];
    for (; void 0 !== r2; ) {
      if (o2 === r2.index) {
        let i3;
        2 === r2.type ? i3 = new et(h2, h2.nextSibling, this, t2) : 1 === r2.type ? i3 = new r2.ctor(h2, r2.name, r2.strings, this, t2) : 6 === r2.type && (i3 = new K(h2, this, t2)), this._$AV.push(i3), r2 = s2[++n3];
      }
      o2 !== (r2 == null ? void 0 : r2.index) && (h2 = I.nextNode(), o2++);
    }
    return I.currentNode = w, e2;
  }
  p(t2) {
    let i2 = 0;
    for (const s2 of this._$AV) void 0 !== s2 && (void 0 !== s2.strings ? (s2._$AI(t2, s2, i2), i2 += s2.strings.length - 2) : s2._$AI(t2[i2])), i2++;
  }
}
class et {
  get _$AU() {
    var _a2;
    return ((_a2 = this._$AM) == null ? void 0 : _a2._$AU) ?? this.v;
  }
  constructor(t2, i2, s2, e2) {
    this.type = 2, this._$AH = D, this._$AN = void 0, this._$AA = t2, this._$AB = i2, this._$AM = s2, this.options = e2, this.v = (e2 == null ? void 0 : e2.isConnected) ?? true;
  }
  get parentNode() {
    let t2 = this._$AA.parentNode;
    const i2 = this._$AM;
    return void 0 !== i2 && 11 === (t2 == null ? void 0 : t2.nodeType) && (t2 = i2.parentNode), t2;
  }
  get startNode() {
    return this._$AA;
  }
  get endNode() {
    return this._$AB;
  }
  _$AI(t2, i2 = this) {
    t2 = z(this, t2, i2), st(t2) ? t2 === D || null == t2 || "" === t2 ? (this._$AH !== D && this._$AR(), this._$AH = D) : t2 !== this._$AH && t2 !== R && this._(t2) : void 0 !== t2._$litType$ ? this.$(t2) : void 0 !== t2.nodeType ? this.T(t2) : $(t2) ? this.k(t2) : this._(t2);
  }
  O(t2) {
    return this._$AA.parentNode.insertBefore(t2, this._$AB);
  }
  T(t2) {
    this._$AH !== t2 && (this._$AR(), this._$AH = this.O(t2));
  }
  _(t2) {
    this._$AH !== D && st(this._$AH) ? this._$AA.nextSibling.data = t2 : this.T(w.createTextNode(t2)), this._$AH = t2;
  }
  $(t2) {
    var _a2;
    const { values: i2, _$litType$: s2 } = t2, e2 = "number" == typeof s2 ? this._$AC(t2) : (void 0 === s2.el && (s2.el = B.createElement(N(s2.h, s2.h[0]), this.options)), s2);
    if (((_a2 = this._$AH) == null ? void 0 : _a2._$AD) === e2) this._$AH.p(i2);
    else {
      const t3 = new F(e2, this), s3 = t3.u(this.options);
      t3.p(i2), this.T(s3), this._$AH = t3;
    }
  }
  _$AC(t2) {
    let i2 = V.get(t2.strings);
    return void 0 === i2 && V.set(t2.strings, i2 = new B(t2)), i2;
  }
  k(t2) {
    g(this._$AH) || (this._$AH = [], this._$AR());
    const i2 = this._$AH;
    let s2, e2 = 0;
    for (const h2 of t2) e2 === i2.length ? i2.push(s2 = new et(this.O(lt()), this.O(lt()), this, this.options)) : s2 = i2[e2], s2._$AI(h2), e2++;
    e2 < i2.length && (this._$AR(s2 && s2._$AB.nextSibling, e2), i2.length = e2);
  }
  _$AR(t2 = this._$AA.nextSibling, i2) {
    var _a2;
    for ((_a2 = this._$AP) == null ? void 0 : _a2.call(this, false, true, i2); t2 && t2 !== this._$AB; ) {
      const i3 = t2.nextSibling;
      t2.remove(), t2 = i3;
    }
  }
  setConnected(t2) {
    var _a2;
    void 0 === this._$AM && (this.v = t2, (_a2 = this._$AP) == null ? void 0 : _a2.call(this, t2));
  }
}
class G {
  get tagName() {
    return this.element.tagName;
  }
  get _$AU() {
    return this._$AM._$AU;
  }
  constructor(t2, i2, s2, e2, h2) {
    this.type = 1, this._$AH = D, this._$AN = void 0, this.element = t2, this.name = i2, this._$AM = e2, this.options = h2, s2.length > 2 || "" !== s2[0] || "" !== s2[1] ? (this._$AH = Array(s2.length - 1).fill(new String()), this.strings = s2) : this._$AH = D;
  }
  _$AI(t2, i2 = this, s2, e2) {
    const h2 = this.strings;
    let o2 = false;
    if (void 0 === h2) t2 = z(this, t2, i2, 0), o2 = !st(t2) || t2 !== this._$AH && t2 !== R, o2 && (this._$AH = t2);
    else {
      const e3 = t2;
      let n3, r2;
      for (t2 = h2[0], n3 = 0; n3 < h2.length - 1; n3++) r2 = z(this, e3[s2 + n3], i2, n3), r2 === R && (r2 = this._$AH[n3]), o2 || (o2 = !st(r2) || r2 !== this._$AH[n3]), r2 === D ? t2 = D : t2 !== D && (t2 += (r2 ?? "") + h2[n3 + 1]), this._$AH[n3] = r2;
    }
    o2 && !e2 && this.j(t2);
  }
  j(t2) {
    t2 === D ? this.element.removeAttribute(this.name) : this.element.setAttribute(this.name, t2 ?? "");
  }
}
class Y extends G {
  constructor() {
    super(...arguments), this.type = 3;
  }
  j(t2) {
    this.element[this.name] = t2 === D ? void 0 : t2;
  }
}
class Z extends G {
  constructor() {
    super(...arguments), this.type = 4;
  }
  j(t2) {
    this.element.toggleAttribute(this.name, !!t2 && t2 !== D);
  }
}
class q extends G {
  constructor(t2, i2, s2, e2, h2) {
    super(t2, i2, s2, e2, h2), this.type = 5;
  }
  _$AI(t2, i2 = this) {
    if ((t2 = z(this, t2, i2, 0) ?? D) === R) return;
    const s2 = this._$AH, e2 = t2 === D && s2 !== D || t2.capture !== s2.capture || t2.once !== s2.once || t2.passive !== s2.passive, h2 = t2 !== D && (s2 === D || e2);
    e2 && this.element.removeEventListener(this.name, this, s2), h2 && this.element.addEventListener(this.name, this, t2), this._$AH = t2;
  }
  handleEvent(t2) {
    var _a2;
    "function" == typeof this._$AH ? this._$AH.call(((_a2 = this.options) == null ? void 0 : _a2.host) ?? this.element, t2) : this._$AH.handleEvent(t2);
  }
}
class K {
  constructor(t2, i2, s2) {
    this.element = t2, this.type = 6, this._$AN = void 0, this._$AM = i2, this.options = s2;
  }
  get _$AU() {
    return this._$AM._$AU;
  }
  _$AI(t2) {
    z(this, t2);
  }
}
const Re = n$1.litHtmlPolyfillSupport;
Re == null ? void 0 : Re(B, et), (n$1.litHtmlVersions ?? (n$1.litHtmlVersions = [])).push("3.2.0");
const Q = (t2, i2, s2) => {
  const e2 = (s2 == null ? void 0 : s2.renderBefore) ?? i2;
  let h2 = e2._$litPart$;
  if (void 0 === h2) {
    const t3 = (s2 == null ? void 0 : s2.renderBefore) ?? null;
    e2._$litPart$ = h2 = new et(i2.insertBefore(lt(), t3), t3, void 0, s2 ?? {});
  }
  return h2._$AI(t2), h2;
};
/**
 * @license
 * Copyright 2017 Google LLC
 * SPDX-License-Identifier: BSD-3-Clause
 */
class h extends b {
  constructor() {
    super(...arguments), this.renderOptions = { host: this }, this.o = void 0;
  }
  createRenderRoot() {
    var _a2;
    const t2 = super.createRenderRoot();
    return (_a2 = this.renderOptions).renderBefore ?? (_a2.renderBefore = t2.firstChild), t2;
  }
  update(t2) {
    const e2 = this.render();
    this.hasUpdated || (this.renderOptions.isConnected = this.isConnected), super.update(t2), this.o = Q(e2, this.renderRoot, this.renderOptions);
  }
  connectedCallback() {
    var _a2;
    super.connectedCallback(), (_a2 = this.o) == null ? void 0 : _a2.setConnected(true);
  }
  disconnectedCallback() {
    var _a2;
    super.disconnectedCallback(), (_a2 = this.o) == null ? void 0 : _a2.setConnected(false);
  }
  render() {
    return R;
  }
}
h._$litElement$ = true, h["finalized"] = true, (_b = globalThis.litElementHydrateSupport) == null ? void 0 : _b.call(globalThis, { LitElement: h });
const f = globalThis.litElementPolyfillSupport;
f == null ? void 0 : f({ LitElement: h });
(globalThis.litElementVersions ?? (globalThis.litElementVersions = [])).push("4.1.0");
/**
 * @license
 * Copyright 2017 Google LLC
 * SPDX-License-Identifier: BSD-3-Clause
 */
const o = { attribute: true, type: String, converter: u, reflect: false, hasChanged: f$2 }, r$1 = (t2 = o, e2, r2) => {
  const { kind: n3, metadata: i2 } = r2;
  let s2 = globalThis.litPropertyMetadata.get(i2);
  if (void 0 === s2 && globalThis.litPropertyMetadata.set(i2, s2 = /* @__PURE__ */ new Map()), s2.set(r2.name, t2), "accessor" === n3) {
    const { name: o2 } = r2;
    return { set(r3) {
      const n4 = e2.get.call(this);
      e2.set.call(this, r3), this.requestUpdate(o2, n4, t2);
    }, init(e3) {
      return void 0 !== e3 && this.P(o2, void 0, t2), e3;
    } };
  }
  if ("setter" === n3) {
    const { name: o2 } = r2;
    return function(r3) {
      const n4 = this[o2];
      e2.call(this, r3), this.requestUpdate(o2, n4, t2);
    };
  }
  throw Error("Unsupported decorator location: " + n3);
};
function n2(t2) {
  return (e2, o2) => "object" == typeof o2 ? r$1(t2, e2, o2) : ((t3, e3, o3) => {
    const r2 = e3.hasOwnProperty(o3);
    return e3.constructor.createProperty(o3, r2 ? { ...t3, wrapped: true } : t3), r2 ? Object.getOwnPropertyDescriptor(e3, o3) : void 0;
  })(t2, e2, o2);
}
/**
 * @license
 * Copyright 2017 Google LLC
 * SPDX-License-Identifier: BSD-3-Clause
 */
function r(r2) {
  return n2({ ...r2, state: true, attribute: false });
}
function getDefaultExportFromCjs(x2) {
  return x2 && x2.__esModule && Object.prototype.hasOwnProperty.call(x2, "default") ? x2["default"] : x2;
}
function commonjsRequire(path) {
  throw new Error('Could not dynamically require "' + path + '". Please configure the dynamicRequireTargets or/and ignoreDynamicRequires option of @rollup/plugin-commonjs appropriately for this require call to work.');
}
var compiledGrammar = {};
(function(exports) {
  var parser2 = function() {
    var o2 = function(k2, v2, o3, l2) {
      for (o3 = o3 || {}, l2 = k2.length; l2--; o3[k2[l2]] = v2) ;
      return o3;
    }, $V0 = [1, 9], $V1 = [1, 10], $V2 = [1, 11], $V3 = [1, 12], $V4 = [5, 11, 12, 13, 14, 15];
    var parser3 = {
      trace: function trace() {
      },
      yy: {},
      symbols_: { "error": 2, "root": 3, "expressions": 4, "EOF": 5, "expression": 6, "optional": 7, "literal": 8, "splat": 9, "param": 10, "(": 11, ")": 12, "LITERAL": 13, "SPLAT": 14, "PARAM": 15, "$accept": 0, "$end": 1 },
      terminals_: { 2: "error", 5: "EOF", 11: "(", 12: ")", 13: "LITERAL", 14: "SPLAT", 15: "PARAM" },
      productions_: [0, [3, 2], [3, 1], [4, 2], [4, 1], [6, 1], [6, 1], [6, 1], [6, 1], [7, 3], [8, 1], [9, 1], [10, 1]],
      performAction: function anonymous(yytext, yyleng, yylineno, yy, yystate, $$, _$) {
        var $0 = $$.length - 1;
        switch (yystate) {
          case 1:
            return new yy.Root({}, [$$[$0 - 1]]);
          case 2:
            return new yy.Root({}, [new yy.Literal({ value: "" })]);
          case 3:
            this.$ = new yy.Concat({}, [$$[$0 - 1], $$[$0]]);
            break;
          case 4:
          case 5:
            this.$ = $$[$0];
            break;
          case 6:
            this.$ = new yy.Literal({ value: $$[$0] });
            break;
          case 7:
            this.$ = new yy.Splat({ name: $$[$0] });
            break;
          case 8:
            this.$ = new yy.Param({ name: $$[$0] });
            break;
          case 9:
            this.$ = new yy.Optional({}, [$$[$0 - 1]]);
            break;
          case 10:
            this.$ = yytext;
            break;
          case 11:
          case 12:
            this.$ = yytext.slice(1);
            break;
        }
      },
      table: [{ 3: 1, 4: 2, 5: [1, 3], 6: 4, 7: 5, 8: 6, 9: 7, 10: 8, 11: $V0, 13: $V1, 14: $V2, 15: $V3 }, { 1: [3] }, { 5: [1, 13], 6: 14, 7: 5, 8: 6, 9: 7, 10: 8, 11: $V0, 13: $V1, 14: $V2, 15: $V3 }, { 1: [2, 2] }, o2($V4, [2, 4]), o2($V4, [2, 5]), o2($V4, [2, 6]), o2($V4, [2, 7]), o2($V4, [2, 8]), { 4: 15, 6: 4, 7: 5, 8: 6, 9: 7, 10: 8, 11: $V0, 13: $V1, 14: $V2, 15: $V3 }, o2($V4, [2, 10]), o2($V4, [2, 11]), o2($V4, [2, 12]), { 1: [2, 1] }, o2($V4, [2, 3]), { 6: 14, 7: 5, 8: 6, 9: 7, 10: 8, 11: $V0, 12: [1, 16], 13: $V1, 14: $V2, 15: $V3 }, o2($V4, [2, 9])],
      defaultActions: { 3: [2, 2], 13: [2, 1] },
      parseError: function parseError(str, hash) {
        if (hash.recoverable) {
          this.trace(str);
        } else {
          let _parseError = function(msg, hash2) {
            this.message = msg;
            this.hash = hash2;
          };
          _parseError.prototype = Error;
          throw new _parseError(str, hash);
        }
      },
      parse: function parse(input) {
        var self = this, stack = [0], vstack = [null], lstack = [], table = this.table, yytext = "", yylineno = 0, yyleng = 0, TERROR = 2, EOF = 1;
        var args = lstack.slice.call(arguments, 1);
        var lexer2 = Object.create(this.lexer);
        var sharedState = { yy: {} };
        for (var k2 in this.yy) {
          if (Object.prototype.hasOwnProperty.call(this.yy, k2)) {
            sharedState.yy[k2] = this.yy[k2];
          }
        }
        lexer2.setInput(input, sharedState.yy);
        sharedState.yy.lexer = lexer2;
        sharedState.yy.parser = this;
        if (typeof lexer2.yylloc == "undefined") {
          lexer2.yylloc = {};
        }
        var yyloc = lexer2.yylloc;
        lstack.push(yyloc);
        var ranges = lexer2.options && lexer2.options.ranges;
        if (typeof sharedState.yy.parseError === "function") {
          this.parseError = sharedState.yy.parseError;
        } else {
          this.parseError = Object.getPrototypeOf(this).parseError;
        }
        var lex = function() {
          var token;
          token = lexer2.lex() || EOF;
          if (typeof token !== "number") {
            token = self.symbols_[token] || token;
          }
          return token;
        };
        var symbol, state, action, r2, yyval = {}, p2, len, newState, expected;
        while (true) {
          state = stack[stack.length - 1];
          if (this.defaultActions[state]) {
            action = this.defaultActions[state];
          } else {
            if (symbol === null || typeof symbol == "undefined") {
              symbol = lex();
            }
            action = table[state] && table[state][symbol];
          }
          if (typeof action === "undefined" || !action.length || !action[0]) {
            var errStr = "";
            expected = [];
            for (p2 in table[state]) {
              if (this.terminals_[p2] && p2 > TERROR) {
                expected.push("'" + this.terminals_[p2] + "'");
              }
            }
            if (lexer2.showPosition) {
              errStr = "Parse error on line " + (yylineno + 1) + ":\n" + lexer2.showPosition() + "\nExpecting " + expected.join(", ") + ", got '" + (this.terminals_[symbol] || symbol) + "'";
            } else {
              errStr = "Parse error on line " + (yylineno + 1) + ": Unexpected " + (symbol == EOF ? "end of input" : "'" + (this.terminals_[symbol] || symbol) + "'");
            }
            this.parseError(errStr, {
              text: lexer2.match,
              token: this.terminals_[symbol] || symbol,
              line: lexer2.yylineno,
              loc: yyloc,
              expected
            });
          }
          if (action[0] instanceof Array && action.length > 1) {
            throw new Error("Parse Error: multiple actions possible at state: " + state + ", token: " + symbol);
          }
          switch (action[0]) {
            case 1:
              stack.push(symbol);
              vstack.push(lexer2.yytext);
              lstack.push(lexer2.yylloc);
              stack.push(action[1]);
              symbol = null;
              {
                yyleng = lexer2.yyleng;
                yytext = lexer2.yytext;
                yylineno = lexer2.yylineno;
                yyloc = lexer2.yylloc;
              }
              break;
            case 2:
              len = this.productions_[action[1]][1];
              yyval.$ = vstack[vstack.length - len];
              yyval._$ = {
                first_line: lstack[lstack.length - (len || 1)].first_line,
                last_line: lstack[lstack.length - 1].last_line,
                first_column: lstack[lstack.length - (len || 1)].first_column,
                last_column: lstack[lstack.length - 1].last_column
              };
              if (ranges) {
                yyval._$.range = [
                  lstack[lstack.length - (len || 1)].range[0],
                  lstack[lstack.length - 1].range[1]
                ];
              }
              r2 = this.performAction.apply(yyval, [
                yytext,
                yyleng,
                yylineno,
                sharedState.yy,
                action[1],
                vstack,
                lstack
              ].concat(args));
              if (typeof r2 !== "undefined") {
                return r2;
              }
              if (len) {
                stack = stack.slice(0, -1 * len * 2);
                vstack = vstack.slice(0, -1 * len);
                lstack = lstack.slice(0, -1 * len);
              }
              stack.push(this.productions_[action[1]][0]);
              vstack.push(yyval.$);
              lstack.push(yyval._$);
              newState = table[stack[stack.length - 2]][stack[stack.length - 1]];
              stack.push(newState);
              break;
            case 3:
              return true;
          }
        }
        return true;
      }
    };
    var lexer = /* @__PURE__ */ function() {
      var lexer2 = {
        EOF: 1,
        parseError: function parseError(str, hash) {
          if (this.yy.parser) {
            this.yy.parser.parseError(str, hash);
          } else {
            throw new Error(str);
          }
        },
        // resets the lexer, sets new input
        setInput: function(input, yy) {
          this.yy = yy || this.yy || {};
          this._input = input;
          this._more = this._backtrack = this.done = false;
          this.yylineno = this.yyleng = 0;
          this.yytext = this.matched = this.match = "";
          this.conditionStack = ["INITIAL"];
          this.yylloc = {
            first_line: 1,
            first_column: 0,
            last_line: 1,
            last_column: 0
          };
          if (this.options.ranges) {
            this.yylloc.range = [0, 0];
          }
          this.offset = 0;
          return this;
        },
        // consumes and returns one char from the input
        input: function() {
          var ch = this._input[0];
          this.yytext += ch;
          this.yyleng++;
          this.offset++;
          this.match += ch;
          this.matched += ch;
          var lines = ch.match(/(?:\r\n?|\n).*/g);
          if (lines) {
            this.yylineno++;
            this.yylloc.last_line++;
          } else {
            this.yylloc.last_column++;
          }
          if (this.options.ranges) {
            this.yylloc.range[1]++;
          }
          this._input = this._input.slice(1);
          return ch;
        },
        // unshifts one char (or a string) into the input
        unput: function(ch) {
          var len = ch.length;
          var lines = ch.split(/(?:\r\n?|\n)/g);
          this._input = ch + this._input;
          this.yytext = this.yytext.substr(0, this.yytext.length - len);
          this.offset -= len;
          var oldLines = this.match.split(/(?:\r\n?|\n)/g);
          this.match = this.match.substr(0, this.match.length - 1);
          this.matched = this.matched.substr(0, this.matched.length - 1);
          if (lines.length - 1) {
            this.yylineno -= lines.length - 1;
          }
          var r2 = this.yylloc.range;
          this.yylloc = {
            first_line: this.yylloc.first_line,
            last_line: this.yylineno + 1,
            first_column: this.yylloc.first_column,
            last_column: lines ? (lines.length === oldLines.length ? this.yylloc.first_column : 0) + oldLines[oldLines.length - lines.length].length - lines[0].length : this.yylloc.first_column - len
          };
          if (this.options.ranges) {
            this.yylloc.range = [r2[0], r2[0] + this.yyleng - len];
          }
          this.yyleng = this.yytext.length;
          return this;
        },
        // When called from action, caches matched text and appends it on next action
        more: function() {
          this._more = true;
          return this;
        },
        // When called from action, signals the lexer that this rule fails to match the input, so the next matching rule (regex) should be tested instead.
        reject: function() {
          if (this.options.backtrack_lexer) {
            this._backtrack = true;
          } else {
            return this.parseError("Lexical error on line " + (this.yylineno + 1) + ". You can only invoke reject() in the lexer when the lexer is of the backtracking persuasion (options.backtrack_lexer = true).\n" + this.showPosition(), {
              text: "",
              token: null,
              line: this.yylineno
            });
          }
          return this;
        },
        // retain first n characters of the match
        less: function(n3) {
          this.unput(this.match.slice(n3));
        },
        // displays already matched input, i.e. for error messages
        pastInput: function() {
          var past = this.matched.substr(0, this.matched.length - this.match.length);
          return (past.length > 20 ? "..." : "") + past.substr(-20).replace(/\n/g, "");
        },
        // displays upcoming input, i.e. for error messages
        upcomingInput: function() {
          var next = this.match;
          if (next.length < 20) {
            next += this._input.substr(0, 20 - next.length);
          }
          return (next.substr(0, 20) + (next.length > 20 ? "..." : "")).replace(/\n/g, "");
        },
        // displays the character position where the lexing error occurred, i.e. for error messages
        showPosition: function() {
          var pre = this.pastInput();
          var c2 = new Array(pre.length + 1).join("-");
          return pre + this.upcomingInput() + "\n" + c2 + "^";
        },
        // test the lexed token: return FALSE when not a match, otherwise return token
        test_match: function(match, indexed_rule) {
          var token, lines, backup;
          if (this.options.backtrack_lexer) {
            backup = {
              yylineno: this.yylineno,
              yylloc: {
                first_line: this.yylloc.first_line,
                last_line: this.last_line,
                first_column: this.yylloc.first_column,
                last_column: this.yylloc.last_column
              },
              yytext: this.yytext,
              match: this.match,
              matches: this.matches,
              matched: this.matched,
              yyleng: this.yyleng,
              offset: this.offset,
              _more: this._more,
              _input: this._input,
              yy: this.yy,
              conditionStack: this.conditionStack.slice(0),
              done: this.done
            };
            if (this.options.ranges) {
              backup.yylloc.range = this.yylloc.range.slice(0);
            }
          }
          lines = match[0].match(/(?:\r\n?|\n).*/g);
          if (lines) {
            this.yylineno += lines.length;
          }
          this.yylloc = {
            first_line: this.yylloc.last_line,
            last_line: this.yylineno + 1,
            first_column: this.yylloc.last_column,
            last_column: lines ? lines[lines.length - 1].length - lines[lines.length - 1].match(/\r?\n?/)[0].length : this.yylloc.last_column + match[0].length
          };
          this.yytext += match[0];
          this.match += match[0];
          this.matches = match;
          this.yyleng = this.yytext.length;
          if (this.options.ranges) {
            this.yylloc.range = [this.offset, this.offset += this.yyleng];
          }
          this._more = false;
          this._backtrack = false;
          this._input = this._input.slice(match[0].length);
          this.matched += match[0];
          token = this.performAction.call(this, this.yy, this, indexed_rule, this.conditionStack[this.conditionStack.length - 1]);
          if (this.done && this._input) {
            this.done = false;
          }
          if (token) {
            return token;
          } else if (this._backtrack) {
            for (var k2 in backup) {
              this[k2] = backup[k2];
            }
            return false;
          }
          return false;
        },
        // return next match in input
        next: function() {
          if (this.done) {
            return this.EOF;
          }
          if (!this._input) {
            this.done = true;
          }
          var token, match, tempMatch, index;
          if (!this._more) {
            this.yytext = "";
            this.match = "";
          }
          var rules = this._currentRules();
          for (var i2 = 0; i2 < rules.length; i2++) {
            tempMatch = this._input.match(this.rules[rules[i2]]);
            if (tempMatch && (!match || tempMatch[0].length > match[0].length)) {
              match = tempMatch;
              index = i2;
              if (this.options.backtrack_lexer) {
                token = this.test_match(tempMatch, rules[i2]);
                if (token !== false) {
                  return token;
                } else if (this._backtrack) {
                  match = false;
                  continue;
                } else {
                  return false;
                }
              } else if (!this.options.flex) {
                break;
              }
            }
          }
          if (match) {
            token = this.test_match(match, rules[index]);
            if (token !== false) {
              return token;
            }
            return false;
          }
          if (this._input === "") {
            return this.EOF;
          } else {
            return this.parseError("Lexical error on line " + (this.yylineno + 1) + ". Unrecognized text.\n" + this.showPosition(), {
              text: "",
              token: null,
              line: this.yylineno
            });
          }
        },
        // return next match that has a token
        lex: function lex() {
          var r2 = this.next();
          if (r2) {
            return r2;
          } else {
            return this.lex();
          }
        },
        // activates a new lexer condition state (pushes the new lexer condition state onto the condition stack)
        begin: function begin(condition) {
          this.conditionStack.push(condition);
        },
        // pop the previously active lexer condition state off the condition stack
        popState: function popState() {
          var n3 = this.conditionStack.length - 1;
          if (n3 > 0) {
            return this.conditionStack.pop();
          } else {
            return this.conditionStack[0];
          }
        },
        // produce the lexer rule set which is active for the currently active lexer condition state
        _currentRules: function _currentRules() {
          if (this.conditionStack.length && this.conditionStack[this.conditionStack.length - 1]) {
            return this.conditions[this.conditionStack[this.conditionStack.length - 1]].rules;
          } else {
            return this.conditions["INITIAL"].rules;
          }
        },
        // return the currently active lexer condition state; when an index argument is provided it produces the N-th previous condition state, if available
        topState: function topState(n3) {
          n3 = this.conditionStack.length - 1 - Math.abs(n3 || 0);
          if (n3 >= 0) {
            return this.conditionStack[n3];
          } else {
            return "INITIAL";
          }
        },
        // alias for begin(condition)
        pushState: function pushState(condition) {
          this.begin(condition);
        },
        // return the number of states currently on the stack
        stateStackSize: function stateStackSize() {
          return this.conditionStack.length;
        },
        options: {},
        performAction: function anonymous(yy, yy_, $avoiding_name_collisions, YY_START) {
          switch ($avoiding_name_collisions) {
            case 0:
              return "(";
            case 1:
              return ")";
            case 2:
              return "SPLAT";
            case 3:
              return "PARAM";
            case 4:
              return "LITERAL";
            case 5:
              return "LITERAL";
            case 6:
              return "EOF";
          }
        },
        rules: [/^(?:\()/, /^(?:\))/, /^(?:\*+\w+)/, /^(?::+\w+)/, /^(?:[\w%\-~\n]+)/, /^(?:.)/, /^(?:$)/],
        conditions: { "INITIAL": { "rules": [0, 1, 2, 3, 4, 5, 6], "inclusive": true } }
      };
      return lexer2;
    }();
    parser3.lexer = lexer;
    function Parser2() {
      this.yy = {};
    }
    Parser2.prototype = parser3;
    parser3.Parser = Parser2;
    return new Parser2();
  }();
  if (typeof commonjsRequire !== "undefined" && true) {
    exports.parser = parser2;
    exports.Parser = parser2.Parser;
    exports.parse = function() {
      return parser2.parse.apply(parser2, arguments);
    };
  }
})(compiledGrammar);
function createNode(displayName) {
  return function(props, children) {
    return {
      displayName,
      props,
      children: children || []
    };
  };
}
var nodes = {
  Root: createNode("Root"),
  Concat: createNode("Concat"),
  Literal: createNode("Literal"),
  Splat: createNode("Splat"),
  Param: createNode("Param"),
  Optional: createNode("Optional")
};
var parser = compiledGrammar.parser;
parser.yy = nodes;
var parser_1 = parser;
var nodeTypes = Object.keys(nodes);
function createVisitor$2(handlers) {
  nodeTypes.forEach(function(nodeType) {
    if (typeof handlers[nodeType] === "undefined") {
      throw new Error("No handler defined for " + nodeType.displayName);
    }
  });
  return {
    /**
     * Call the given handler for this node type
     * @param  {Object} node    the AST node
     * @param  {Object} context context to pass through to handlers
     * @return {Object}
     */
    visit: function(node, context) {
      return this.handlers[node.displayName].call(this, node, context);
    },
    handlers
  };
}
var create_visitor = createVisitor$2;
var createVisitor$1 = create_visitor, escapeRegExp = /[\-{}\[\]+?.,\\\^$|#\s]/g;
function Matcher(options) {
  this.captures = options.captures;
  this.re = options.re;
}
Matcher.prototype.match = function(path) {
  var match = this.re.exec(path), matchParams = {};
  if (!match) {
    return;
  }
  this.captures.forEach(function(capture, i2) {
    if (typeof match[i2 + 1] === "undefined") {
      matchParams[capture] = void 0;
    } else {
      matchParams[capture] = decodeURIComponent(match[i2 + 1]);
    }
  });
  return matchParams;
};
var RegexpVisitor$1 = createVisitor$1({
  "Concat": function(node) {
    return node.children.reduce(
      (function(memo, child) {
        var childResult = this.visit(child);
        return {
          re: memo.re + childResult.re,
          captures: memo.captures.concat(childResult.captures)
        };
      }).bind(this),
      { re: "", captures: [] }
    );
  },
  "Literal": function(node) {
    return {
      re: node.props.value.replace(escapeRegExp, "\\$&"),
      captures: []
    };
  },
  "Splat": function(node) {
    return {
      re: "([^?]*?)",
      captures: [node.props.name]
    };
  },
  "Param": function(node) {
    return {
      re: "([^\\/\\?]+)",
      captures: [node.props.name]
    };
  },
  "Optional": function(node) {
    var child = this.visit(node.children[0]);
    return {
      re: "(?:" + child.re + ")?",
      captures: child.captures
    };
  },
  "Root": function(node) {
    var childResult = this.visit(node.children[0]);
    return new Matcher({
      re: new RegExp("^" + childResult.re + "(?=\\?|$)"),
      captures: childResult.captures
    });
  }
});
var regexp = RegexpVisitor$1;
var createVisitor = create_visitor;
var ReverseVisitor$1 = createVisitor({
  "Concat": function(node, context) {
    var childResults = node.children.map((function(child) {
      return this.visit(child, context);
    }).bind(this));
    if (childResults.some(function(c2) {
      return c2 === false;
    })) {
      return false;
    } else {
      return childResults.join("");
    }
  },
  "Literal": function(node) {
    return decodeURI(node.props.value);
  },
  "Splat": function(node, context) {
    if (context[node.props.name]) {
      return context[node.props.name];
    } else {
      return false;
    }
  },
  "Param": function(node, context) {
    if (context[node.props.name]) {
      return context[node.props.name];
    } else {
      return false;
    }
  },
  "Optional": function(node, context) {
    var childResult = this.visit(node.children[0], context);
    if (childResult) {
      return childResult;
    } else {
      return "";
    }
  },
  "Root": function(node, context) {
    context = context || {};
    var childResult = this.visit(node.children[0], context);
    if (!childResult) {
      return false;
    }
    return encodeURI(childResult);
  }
});
var reverse = ReverseVisitor$1;
var Parser = parser_1, RegexpVisitor = regexp, ReverseVisitor = reverse;
Route$2.prototype = /* @__PURE__ */ Object.create(null);
Route$2.prototype.match = function(path) {
  var re = RegexpVisitor.visit(this.ast), matched = re.match(path);
  return matched ? matched : false;
};
Route$2.prototype.reverse = function(params) {
  return ReverseVisitor.visit(this.ast, params);
};
function Route$2(spec) {
  var route2;
  if (this) {
    route2 = this;
  } else {
    route2 = Object.create(Route$2.prototype);
  }
  if (typeof spec === "undefined") {
    throw new Error("A route spec is required");
  }
  route2.spec = spec;
  route2.ast = Parser.parse(spec);
  return route2;
}
var route = Route$2;
var Route = route;
var routeParser = Route;
const Route$1 = /* @__PURE__ */ getDefaultExportFromCjs(routeParser);
var __defProp$1 = Object.defineProperty;
var __decorateClass$1 = (decorators, target, key, kind) => {
  var result = void 0;
  for (var i2 = decorators.length - 1, decorator; i2 >= 0; i2--)
    if (decorator = decorators[i2])
      result = decorator(target, key, result) || result;
  if (result) __defProp$1(target, key, result);
  return result;
};
const _Switch = class _Switch extends h {
  constructor(routes, historyContext, authContext = "") {
    super();
    this._cases = [];
    this._fallback = () => ke` <h1>Not Found</h1> `;
    this._cases = routes.map((r2) => ({
      ...r2,
      route: new Route$1(r2.path)
    }));
    this._historyObserver = new Observer(
      this,
      historyContext
    );
    this._authObserver = new Observer(
      this,
      authContext
    );
  }
  connectedCallback() {
    this._historyObserver.observe(({ location }) => {
      console.log("New location", location);
      if (location) this._match = this.matchRoute(location);
    });
    this._authObserver.observe(({ user }) => {
      this._user = user;
    });
    super.connectedCallback();
  }
  render() {
    console.log("Rendering for match", this._match, this._user);
    const renderView = () => {
      const m2 = this._match;
      if (m2) {
        if ("view" in m2) {
          if (!this._user) {
            return ke` <h1>Authenticating</h1> `;
          }
          if (m2.auth && m2.auth !== "public" && this._user && !this._user.authenticated) {
            dispatch$1(this, "auth/redirect");
            return ke` <h1>Redirecting for Login</h1> `;
          } else {
            console.log("Loading view, ", m2.params, m2.query);
            return m2.view(m2.params || {}, m2.query);
          }
        }
        if ("redirect" in m2) {
          const redirect2 = m2.redirect;
          if (typeof redirect2 === "string") {
            this.redirect(redirect2);
            return ke` <h1>Redirecting to ${redirect2}…</h1> `;
          }
        }
      }
      return this._fallback({});
    };
    return ke` <main>${renderView()}</main> `;
  }
  updated(changedProperties) {
    if (changedProperties.has("_match")) this.requestUpdate();
  }
  matchRoute(location) {
    const { search, pathname } = location;
    const query = new URLSearchParams(search);
    const path = pathname + search;
    for (const option of this._cases) {
      const params = option.route.match(path);
      if (params) {
        const match = {
          ...option,
          path: pathname,
          params,
          query
        };
        return match;
      }
    }
    return;
  }
  redirect(href) {
    dispatch(this, "history/redirect", { href });
  }
};
_Switch.styles = i$1`
    :host,
    main {
      display: contents;
    }
  `;
let Switch = _Switch;
__decorateClass$1([
  r()
], Switch.prototype, "_user");
__decorateClass$1([
  r()
], Switch.prototype, "_match");
const _switch = /* @__PURE__ */ Object.freeze(/* @__PURE__ */ Object.defineProperty({
  __proto__: null,
  Element: Switch,
  Switch
}, Symbol.toStringTag, { value: "Module" }));
const _DropdownElement = class _DropdownElement extends HTMLElement {
  constructor() {
    super();
    shadow(this).template(_DropdownElement.template);
    if (this.shadowRoot) {
      const actuator = this.shadowRoot.querySelector(
        "slot[name='actuator']"
      );
      if (actuator)
        actuator.addEventListener("click", () => this.toggle());
    }
  }
  toggle() {
    if (this.hasAttribute("open")) this.removeAttribute("open");
    else this.setAttribute("open", "open");
  }
};
_DropdownElement.template = html`
    <template>
      <slot name="actuator"><button>Menu</button></slot>
      <div id="panel">
        <slot></slot>
      </div>

      <style>
        :host {
          position: relative;
        }
        #is-shown {
          display: none;
        }
        #panel {
          display: none;

          position: absolute;
          right: 0;
          margin-top: var(--size-spacing-small);
          width: max-content;
          padding: var(--size-spacing-small);
          border-radius: var(--size-radius-small);
          background: var(--color-background-card);
          color: var(--color-text);
          box-shadow: var(--shadow-popover);
        }
        :host([open]) #panel {
          display: block;
        }
      </style>
    </template>
  `;
let DropdownElement = _DropdownElement;
const dropDown = /* @__PURE__ */ Object.freeze(/* @__PURE__ */ Object.defineProperty({
  __proto__: null,
  Element: DropdownElement
}, Symbol.toStringTag, { value: "Module" }));
const _InputArrayElement = class _InputArrayElement extends HTMLElement {
  constructor() {
    super();
    this._array = [];
    shadow(this).template(_InputArrayElement.template).styles(_InputArrayElement.styles);
    this.addEventListener("input-array:add", (event2) => {
      event2.stopPropagation();
      this.append(renderItem("", this._array.length));
    });
    this.addEventListener("input-array:remove", (event2) => {
      event2.stopPropagation();
      this.removeClosestItem(event2.target);
    });
    this.addEventListener("change", (event2) => {
      event2.stopPropagation();
      const target = event2.target;
      if (target && target !== this) {
        const newEvent = new Event("change", { bubbles: true });
        const value = target.value;
        const item = target.closest("label");
        if (item) {
          const index = Array.from(this.children).indexOf(item);
          this._array[index] = value;
          this.dispatchEvent(newEvent);
        }
      }
    });
    this.addEventListener("click", (event2) => {
      const addbutton = originalTarget(event2, "button.add");
      if (addbutton) relay(event2, "input-array:add");
      else {
        const removebutton = originalTarget(
          event2,
          "button.remove"
        );
        if (removebutton) relay(event2, "input-array:remove");
      }
    });
  }
  get name() {
    return this.getAttribute("name");
  }
  get value() {
    return this._array;
  }
  set value(array) {
    this._array = Array.isArray(array) ? array : [array];
    populateArray(this._array, this);
  }
  removeClosestItem(element) {
    const item = element.closest("label");
    console.log("Removing closest item:", item, element);
    if (item) {
      const index = Array.from(this.children).indexOf(item);
      this._array.splice(index, 1);
      item.remove();
    }
  }
};
_InputArrayElement.template = html`
    <template>
      <ul>
        <slot></slot>
      </ul>
      <button class="add">
        <slot name="label-add">Add one</slot>
        <style></style>
      </button>
    </template>
  `;
_InputArrayElement.styles = css`
    :host {
      display: grid;
      grid-template-columns: subgrid;
      grid-column: input / end;
    }
    ul {
      display: contents;
    }
    button.add {
      grid-column: input / input-end;
    }
    ::slotted(label) {
      grid-column: 1 / -1;
    }
  `;
let InputArrayElement = _InputArrayElement;
function populateArray(array, container) {
  container.replaceChildren();
  array.forEach((s2, i2) => container.append(renderItem(s2)));
}
function renderItem(value, _2) {
  const valueAttr = value === void 0 ? "" : `value="${value}"`;
  return html`
    <label>
      <input ${valueAttr} />
      <button class="remove" type="button">Remove</button>
    </label>
  `;
}
const inputArray = /* @__PURE__ */ Object.freeze(/* @__PURE__ */ Object.defineProperty({
  __proto__: null,
  Element: InputArrayElement
}, Symbol.toStringTag, { value: "Module" }));
function define(defns) {
  Object.entries(defns).map(([k2, v2]) => {
    if (!customElements.get(k2)) customElements.define(k2, v2);
  });
  return customElements;
}
var __defProp = Object.defineProperty;
var __getOwnPropDesc = Object.getOwnPropertyDescriptor;
var __decorateClass = (decorators, target, key, kind) => {
  var result = __getOwnPropDesc(target, key);
  for (var i2 = decorators.length - 1, decorator; i2 >= 0; i2--)
    if (decorator = decorators[i2])
      result = decorator(target, key, result) || result;
  if (result) __defProp(target, key, result);
  return result;
};
class View extends h {
  constructor(context) {
    super();
    this._pending = [];
    this._observer = new Observer(this, context);
  }
  get model() {
    this._lastModel = this._context ? this._context.value : {};
    return this._lastModel;
  }
  connectedCallback() {
    var _a2;
    super.connectedCallback();
    (_a2 = this._observer) == null ? void 0 : _a2.observe().then((effect) => {
      console.log("View effect (initial)", this, effect);
      this._context = effect.context;
      if (this._pending.length) {
        this._pending.forEach(([target, ev]) => {
          console.log("Dispatching queued event", ev, target);
          target.dispatchEvent(ev);
        });
      }
      effect.setEffect(() => {
        var _a3;
        console.log(
          "View effect",
          this,
          effect,
          (_a3 = this._context) == null ? void 0 : _a3.value
        );
        if (this._context) {
          console.log("requesting update");
          this.requestUpdate();
        } else {
          throw "View context not ready for effect";
        }
      });
    });
  }
  dispatchMessage(msg, target = this) {
    const ev = new CustomEvent("mu:message", {
      bubbles: true,
      composed: true,
      detail: msg
    });
    if (!this._context) {
      console.log("Queueing message event", ev);
      this._pending.push([target, ev]);
    } else {
      console.log("Dispatching message event", ev);
      target.dispatchEvent(ev);
    }
  }
  ref(key) {
    return this.model ? this.model[key] : void 0;
  }
}
__decorateClass([
  n2()
], View.prototype, "model");
export {
  auth as Auth,
  dropDown as Dropdown,
  Effect,
  event as Events,
  form as Form,
  history$1 as History,
  inputArray as InputArray,
  message as Message,
  Observer,
  rest as Rest,
  store as Store,
  _switch as Switch,
  update as Update,
  View,
  css,
  define,
  html,
  shadow
};<|MERGE_RESOLUTION|>--- conflicted
+++ resolved
@@ -518,34 +518,7 @@
         </slot>
       </form>
       <slot name="delete"></slot>
-<<<<<<< HEAD
-      <style>
-        form {
-          display: grid;
-          gap: var(--size-spacing-medium);
-          grid-template-columns: [start label] 2fr [input] 3fr 1fr [end];
-        }
-        ::slotted(label) {
-          display: grid;
-          grid-column: label / end;
-          grid-template-columns: subgrid;
-          align-items: baseline;
-          gap: var(--size-spacing-medium);
-        }
-        ::slotted(fieldset) {
-          display: grid;
-          grid-column: start / end;
-          grid-template-columns: subgrid;
-          gap: var(--size-spacing-medium);
-        }
-        button[type="submit"] {
-          grid-column: input;
-          justify-self: start;
-        }
-      </style>
-=======
       <style></style>
->>>>>>> 744bdcda
     </template>
   `, _a.styles = css`
     form {
@@ -571,7 +544,7 @@
   const entries = Object.entries(json);
   for (const [key, val] of entries) {
     const el = formBody.querySelector(`[name="${key}"]`);
-    if (el && typeof val !== "undefined") {
+    if (el) {
       const input = el;
       switch (input.type) {
         case "checkbox":
@@ -725,7 +698,6 @@
       ev,
       this._effects
     );
-    ev.stopPropagation();
     this._effects.forEach((obs) => obs.runEffect());
   }
 }
