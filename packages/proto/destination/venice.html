--- conflicted
+++ resolved
@@ -37,79 +37,11 @@
         <a href="/">&larr; Tour: 12 Days in Italy</a>
       </blz-header>
 
-<<<<<<< HEAD
-    <main class="page">
-      <section class="destination">
-        <header>
-          <h2>Venice</h2>
-          <p>4 nights</p>
-        </header>
-        <img
-          src="/images/full/Canal_Grande_Chiesa_della_Salute_e_Dogana_dal_ponte_dell_Accademia.jpg" />
-        <blz-accommodation>
-          <span slot="name">Locanda San Barnaba</span>
-          <time slot="check-in" datetime="2024-10-14"
-            >14 Oct</time
-          >
-          <time slot="check-out" datetime="2024-10-17"
-            >17 Oct</time
-          >
-          <span slot="room-type">2 Queen</span>
-          <span slot="persons">4</span>
-          <span slot="room-rate">190</span>
-          <span slot="currency">€</span>
-        </blz-accommodation>
-        <ul class="excursions">
-          <li>
-            <svg class="icon">
-              <use
-                xlink:href="/icons/destination.svg#icon-boat" />
-            </svg>
-            <span>Vaporetto trip to Murano</span>
-          </li>
-          <li>
-            <svg class="icon">
-              <use
-                xlink:href="/icons/destination.svg#icon-walk" />
-            </svg>
-            <span>Walking tour of Piazza San Marco</span>
-          </li>
-        </ul>
-        <footer>
-          <a
-            class="arrive flight"
-            href="../flight/outbound.html">
-            <svg class="icon">
-              <use
-                xlink:href="/icons/transportation.svg#icon-airplane" />
-            </svg>
-            <dl>
-              <dt>Arrive from SFO</dt>
-              <dd>Oct 14, 6:30PM</dd>
-              <dd>VCE</dd>
-            </dl>
-          </a>
-          <a class="depart train" href="./florence.html">
-            <svg class="icon">
-              <use
-                xlink:href="/icons/transportation.svg#icon-train" />
-            </svg>
-            <dl>
-              <dt>Depart for Florence</dt>
-              <dd>Oct 18, 9:25AM</dd>
-              <dd>Venezia S. Lucia</dd>
-            </dl>
-          </a>
-        </footer>
-      </section>
-    </main>
-=======
       <main class="page">
         <destination-view
           src="/api/tours/65c7e92ea837ff7c15b669e5/destinations/0">
         </destination-view>
       </main>
     </mu-auth>
->>>>>>> 0d451175
   </body>
 </html>