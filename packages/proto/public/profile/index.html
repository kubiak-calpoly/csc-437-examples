--- conflicted
+++ resolved
@@ -19,6 +19,7 @@
     <script type="module" src="/js/json-loader.js"></script>
     <script type="module" src="/js/restful-form.js"></script>
     <script type="module" src="/js/input-array.js"></script>
+    <script type="module" src="/js/profile-view.js"></script>
     <script type="module">
       import { relayEvent } from "/js/relay-event.js";
       window.relayEvent = relayEvent;
@@ -38,7 +39,6 @@
       </drop-down>
     </header>
     <main>
-<<<<<<< HEAD
       <profile-view>
         <span slot="userid">blaze</span>
         <span slot="name">Blaze Pasquale</span>
@@ -54,48 +54,7 @@
           color="#8a81be"
           src="/images/avatars/Blaze Pasquale.png">
         </profile-avatar>
-        <restful-form slot="form" src="/api/profiles/blaze">
-          <form autocomplete="off">
-            <label>
-              <span>Username</span>
-              <input name="userid" />
-            </label>
-            <label>
-              <span>Name</span>
-              <input name="name" />
-            </label>
-            <label>
-              <span>Nickname</span>
-              <input name="nickname" />
-            </label>
-            <label>
-              <span>Home City</span>
-              <input name="home" />
-            </label>
-            <label>
-              <span>Airports</span>
-              <input-array name="airports">
-                <span slot="label-add">Add an airport</span>
-              </input-array>
-            </label>
-            <label>
-              <span>Color</span>
-              <input name="color" />
-            </label>
-            <label>
-              <span>Avatar</span>
-              <input name="avatar" />
-            </label>
-            <button type="submit">Submit</button>
-          </form>
-          <button
-            onclick="relayEvent(event,'restful-form:delete')"
-            >Delete this Profile</button
-          >
-        </restful-form>
       </profile-view>
-
-=======
       <restful-form slot="form" src="/api/profiles/blaze">
         <label>
           <span>Username</span>
@@ -133,7 +92,6 @@
           >Delete this Profile</button
         >
       </restful-form>
->>>>>>> 9b58f33f
       <json-object src="/api/profiles/blaze">
         <a
           href="#"
