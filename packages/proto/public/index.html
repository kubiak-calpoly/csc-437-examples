--- conflicted
+++ resolved
@@ -16,73 +16,6 @@
     <link rel="stylesheet" href="/styles/tokens.css" />
     <link rel="stylesheet" href="/styles/page.css" />
     <link rel="stylesheet" href="/styles/itinerary.css" />
-<<<<<<< HEAD
-    <script type="importmap">
-      {
-        "imports": {
-          "@calpoly/mustang": "/node_modules/@calpoly/mustang/dist/mustang.mjs"
-        }
-      }
-    </script>
-    <script type="module" src="/js/drop-down.js"></script>
-    <script type="module" src="/js/html-loader.js"></script>
-    <script type="module" src="/js/hello-world.js"></script>
-    <script type="module">
-      import { Events } from "@calpoly/mustang";
-
-      window.relayEvent = Events.relay;
-    </script>
-    <script type="module">
-      function toggleDarkMode(page, checked) {
-        page.classList.toggle("dark-mode", checked);
-      }
-
-      document.body.addEventListener("dark-mode", (event) =>
-        toggleDarkMode(
-          event.currentTarget,
-          event.detail.checked
-        )
-      );
-    </script>
-  </head>
-  <body class="page">
-    <header>
-      <h1>Blazing Travels</h1>
-      <drop-down>
-        <label
-          onchange="relayEvent(
-          event,
-          'dark-mode',
-          {checked: event.target.checked})">
-          <input type="checkbox" autocomplete="off" />
-          Dark mode
-        </label>
-      </drop-down>
-    </header>
-
-    <main>
-      <h2>
-        12 days in
-        <a href="place.html">Italy</a>
-      </h2>
-      <dl class="itinerary">
-        <dt>
-          <time datetime="2024-10-13">13 Oct</time>
-          -
-          <time datetime="2024-10-14">14 Oct</time>
-        </dt>
-        <dd class="transportation">
-          <details>
-            <summary>SFO &rarr; VCE via FRA</summary>
-            <ol>
-              <li>
-                <h4>United 926</h4>
-                <dl>
-                  <dt>Date</dt>
-                  <dd>
-                    <time datetime="2024-10-13">13 Oct</time>
-                  </dd>
-=======
     <link rel="stylesheet" href="/styles/entourage.css" />
     <style>
       main.page {
@@ -144,7 +77,6 @@
               <details>
                 <summary>United UA926</summary>
                 <dl class="timings">
->>>>>>> 3955367a
                   <dt>Depart</dt>
                   <dd>San Francisco (SFO)</dd>
                   <dd>
@@ -161,21 +93,10 @@
                     </time>
                   </dd>
                 </dl>
-<<<<<<< HEAD
-              </li>
-              <li>
-                <h4>Lufthansa 330</h4>
-                <dl>
-                  <dt>Date</dt>
-                  <dd>
-                    <time datetime="2024-10-14">14 Oct</time>
-                  </dd>
-=======
               </details>
               <details>
                 <summary>Lufthansa LH330</summary>
                 <dl class="timings">
->>>>>>> 3955367a
                   <dt>Depart</dt>
                   <dd>Frankfurt (FRA)</dd>
                   <dd>
@@ -194,110 +115,6 @@
               </details>
             </dd>
 
-<<<<<<< HEAD
-        <dt>
-          <time datetime="2024-10-14">14 Oct</time>
-          -
-          <time datetime="2024-10-18">18 Oct</time>
-        </dt>
-        <dd class="destination">
-          <html-fragment href="destination/venice.html">
-            <h3>
-              <a
-                href="#"
-                onclick="relayEvent(event, 'html-fragment:open')">
-                Venice
-              </a>
-            </h3>
-          </html-fragment>
-        </dd>
-
-        <dt><time datetime="2024-10-18">18 Oct</time></dt>
-        <dd class="transportation">
-          <details>
-            <summary>Venice &rarr; Florence</summary>
-            <h4>9407 Frecciarossa</h4>
-            <dl>
-              <dt>Depart</dt>
-              <dd>Venezia S. Lucia</dd>
-              <dd>
-                <time datetime="2024-10-18 09:25:00+0100">
-                  9:25 AM
-                </time>
-              </dd>
-              <dt>Arrive</dt>
-              <dd>Firenze S.M.N.</dd>
-              <dd>
-                <time datetime="2024-10-18 11:30:00+0100">
-                  11:30 AM
-                </time>
-              </dd>
-            </dl>
-          </details>
-        </dd>
-
-        <dt>
-          <time datetime="2024-10-18">18 Oct</time>
-          -
-          <time datetime="2024-10-21">21 Oct</time>
-        </dt>
-        <dd class="destination">
-          <html-fragment
-            open
-            href="destination/florence.html"></html-fragment>
-        </dd>
-
-        <dt><time datetime="2024-10-21">21 Oct</time></dt>
-        <dd class="transportation">
-          <details>
-            <summary>Florence &rarr; Rome</summary>
-            <h4>9435 Frecciarossa</h4>
-            <dl class="timings">
-              <dt>Depart</dt>
-              <dd>Firenze S.M.N.</dd>
-              <dd>
-                <time datetime="2024-10-21 15:38:00+0100">
-                  3:38 PM
-                </time>
-              </dd>
-              <dt>Arrive</dt>
-              <dd>Roma Termini</dd>
-              <dd>
-                <time datetime="2024-10-21 17:10:00+0100">
-                  5:10 PM
-                </time>
-              </dd>
-            </dl>
-          </details>
-        </dd>
-
-        <dt>
-          <time datetime="2024-10-21">21 Oct</time>
-          -
-          <time datetime="2024-10-25">25 Oct</time>
-        </dt>
-        <dd class="destination">
-          <html-fragment href="destination/rome.html">
-            <h3>
-              <a
-                href="#"
-                onclick="relayEvent(event, 'html-fragment:open')">
-                Rome
-              </a>
-            </h3>
-          </html-fragment>
-        </dd>
-
-        <dt><time datetime="2024-10-25">25 Oct</time></dt>
-        <dd class="transportation">
-          <details>
-            <summary>FCO &rarr; SFO via FRA</summary>
-            <ol>
-              <li>
-                <h4>Lufthansa LH233</h4>
-                <dl>
-                  <dt>Date</dt>
-=======
             <dt>14 Oct - 18 Oct</dt>
             <dd class="destination">
               <header
@@ -428,14 +245,11 @@
                   </dd>
                   <dt>Arrive</dt>
                   <dd>Roma Termini</dd>
->>>>>>> 3955367a
                   <dd>
                     <time datetime="2024-10-21 17:10:00+0100">
                       5:10 PM
                     </time>
                   </dd>
-<<<<<<< HEAD
-=======
                 </dl>
               </details>
             </dd>
@@ -493,7 +307,6 @@
               <details>
                 <summary>Lufthansa LH233</summary>
                 <dl class="timings">
->>>>>>> 3955367a
                   <dt>Depart</dt>
                   <dd>Rome (FCO)</dd>
                   <dd>
@@ -509,21 +322,10 @@
                     </time>
                   </dd>
                 </dl>
-<<<<<<< HEAD
-              </li>
-              <li>
-                <h4>United UA927</h4>
-                <dl>
-                  <dt>Date</dt>
-                  <dd>
-                    <time datetime="2024-10-25">25 Oct</time>
-                  </dd>
-=======
               </details>
               <details>
                 <summary>United UA927</summary>
                 <dl class="timings">
->>>>>>> 3955367a
                   <dt>Depart</dt>
                   <dd>Frankfurt (FRA)</dd>
                   <dd>
@@ -539,23 +341,6 @@
                     </time>
                   </dd>
                 </dl>
-<<<<<<< HEAD
-              </li>
-            </ol>
-          </details>
-        </dd>
-      </dl>
-    </main>
-
-    <section>
-      <h2>Entourage</h2>
-      <ul>
-        <li><a href="person.html">Blaze Pasquale</a></li>
-        <li><a href="person.html">Isabel Nootin</a></li>
-        <li><a href="person.html">Pia Mondrian</a></li>
-      </ul>
-    </section>
-=======
               </details>
             </dd>
           </dl>
@@ -571,6 +356,5 @@
         </section>
       </main>
     </mu-auth>
->>>>>>> 3955367a
   </body>
 </html>