<!DOCTYPE html>
<html lang="en">
<<<<<<< HEAD
  <head>
    <meta charset="utf-8" />
    <link
      rel="preconnect"
      href="https://fonts.googleapis.com" />
    <link
      rel="preconnect"
      href="https://fonts.gstatic.com"
      crossorigin />
    <link
      href="https://fonts.googleapis.com/css2?family=Kanit:ital,wght@0,200;0,400;0,700;1,700&family=Merriweather:wght@400;700&display=swap"
      rel="stylesheet" />
    <link rel="stylesheet" href="/styles/reset.css" />
    <link rel="stylesheet" href="/styles/tokens.css" />
    <link rel="stylesheet" href="/styles/page.css" />
    <link rel="stylesheet" href="/styles/itinerary.css" />
    <link rel="stylesheet" href="/styles/entourage.css" />
    <style>
      main.page {
        --page-grids: 8;
        grid-template-areas:
          "itn itn itn itn itn itn ent ent"
          "itn itn itn itn itn itn -   - ";
      }
      @media screen and (max-width: 48rem) {
        main.page {
          --page-grids: 6;
          grid-template-areas:
            "itn itn itn itn itn itn"
            "ent ent ent ent ent ent";
        }
      }
    </style>
    <script type="importmap">
      {
        "imports": {
          "@calpoly/mustang": "https://unpkg.com/@calpoly/mustang"
        }
      }
    </script>
    <script type="module">
      import { define, Auth } from "@calpoly/mustang";
      import { HeaderElement } from "/scripts/header.js";

      define({
        "blz-header": HeaderElement,
        "mu-auth": Auth.Provider
      });

      HeaderElement.initializeOnce();
    </script>
  </head>
  <body>
    <mu-auth provides="blazing:auth">
      <blz-header>
        12 days in
        <a href="/guide/italy.html">Italy</a>
      </blz-header>

      <main class="page">
        <section class="itinerary">
          <h2>Itinerary</h2>
          <dl>
            <dt>13 Oct - 14 Oct</dt>
            <dd class="transportation">
              <h3>
                <span>SFO</span>
                <svg class="icon">
                  <use
                    xlink:href="/icons/transportation.svg#icon-airplane" />
                </svg>
                <span>VCE</span>
                <span class="via">FRA</span>
              </h3>
              <details>
                <summary>United UA926</summary>
                <dl class="timings">
                  <dt>Depart</dt>
                  <dd>San Francisco (SFO)</dd>
                  <dd>
                    <time datetime="2024-10-13 19:05:00-0800">
                      7:05 PM
                    </time>
                  </dd>
                  <dt>Arrive</dt>
                  <dd>Frankfurt (FRA)</dd>
                  <dd>
                    <time datetime="2024-10-14 14:55:00+0100">
                      2:55 PM
                      <sub>+1 day</sub>
                    </time>
                  </dd>
                </dl>
              </details>
              <details>
                <summary>Lufthansa LH330</summary>
                <dl class="timings">
                  <dt>Depart</dt>
                  <dd>Frankfurt (FRA)</dd>
                  <dd>
                    <time datetime="2024-10-14 17:15:00+0100">
                      5:15 PM
                    </time>
                  </dd>
                  <dt>Arrive</dt>
                  <dd>Venice (VCE)</dd>
                  <dd>
                    <time datetime="2024-10-14 18:30:00+0100">
                      6:30 PM
                    </time>
                  </dd>
                </dl>
              </details>
            </dd>

            <dt>14 Oct - 18 Oct</dt>
            <dd class="destination">
              <header
                style="
                  background-image: url(/images/preview/Canal_Grande_Chiesa_della_Salute_e_Dogana_dal_ponte_dell_Accademia.jpg);
                ">
                <h3>
                  <a
                    href="/destination/65c7e92ea837ff7c15b669e5/0"
                    >Venice</a
                  >
                </h3>
                <p>4 nights</p>
              </header>
              <ul class="highlights">
                <li>
                  Stay at
                  <a
                    href="/destination/venice#locanda-san-barnaba"
                    >Locanda San Barnaba</a
                  >
                </li>
                <li>
                  Vaporetto trip to
                  <a href="/destination/venice#murano"
                    >Murano</a
                  >
                </li>
                <li>
                  Walking tour of
                  <a href="/destination/venice@piazza-san-marco"
                    >Pizza San Marco</a
                  >
                </li>
              </ul>
            </dd>

            <dt>18 Oct</dt>
            <dd class="transportation">
              <h3>
                <span>Venice</span>
                <svg class="icon">
                  <use
                    xlink:href="/icons/transportation.svg#icon-train" /></svg
                ><span>Florence</span>
              </h3>
              <details>
                <summary>9407 Frecciarossa</summary>
                <dl class="timings">
                  <dt>Depart</dt>
                  <dd>Venezia S. Lucia</dd>
                  <dd>
                    <time datetime="2024-10-18 09:25:00+0100">
                      9:25 AM
                    </time>
                  </dd>
                  <dt>Arrive</dt>
                  <dd>Firenze S.M.N.</dd>
                  <dd>
                    <time datetime="2024-10-18 11:30:00+0100">
                      11:30 AM
                    </time>
                  </dd>
                </dl>
              </details>
            </dd>

            <dt>18 Oct - 21 Oct</dt>
            <dd class="destination">
              <header
                style="
                  background-image: url(/images/preview/Firenze_-_Vista_dal_Piazzale_Michelangelo.jpg);
                ">
                <h3>
                  <a
                    href="destination/65c7e92ea837ff7c15b669e5/1"
                    >Florence</a
                  >
                </h3>
                <p>3 nights</p>
              </header>
              <ul>
                <li>
                  Stay at
                  <a href="destination/florence#hotel-perseo"
                    >Hotel Perseo</a
                  >
                </li>
                <li>
                  Walking tour of
                  <a href="destination/florence/duomo-campanile"
                    >Duomo and Campanile</a
                  >
                </li>
                <li>
                  Rail excursion to
                  <a href="destination/florence#lucca">Lucca</a>
                </li>
                <li>
                  Trip to
                  <a href="destination/florence#fiesole"
                    >Fiesole</a
                  >
                  via city bus.
                </li>
              </ul>
            </dd>

            <dt>21 Oct</dt>
            <dd class="transportation">
              <h3>
                <span>Florence</span>
                <svg class="icon">
                  <use
                    xlink:href="/icons/transportation.svg#icon-train" />
                </svg>
                <span>Rome</span>
              </h3>
              <details>
                <summary>9435 Frecciarossa</summary>
                <dl class="timings">
                  <dt>Depart</dt>
                  <dd>Firenze S.M.N.</dd>
                  <dd>
                    <time datetime="2024-10-21 15:38:00+0100">
                      3:38 PM
                    </time>
                  </dd>
                  <dt>Arrive</dt>
                  <dd>Roma Termini</dd>
                  <dd>
                    <time datetime="2024-10-21 17:10:00+0100">
                      5:10 PM
                    </time>
                  </dd>
                </dl>
              </details>
            </dd>

            <dt>21 Oct - 25 Oct</dt>
            <dd class="destination">
              <header
                style="
                  background-image: url(/images/preview/Colosseum_in_Rome,_Italy_-_April_2007.jpg);
                ">
                <h3>
                  <a
                    href="destination/65c7e92ea837ff7c15b669e5/2"
                    >Rome</a
                  >
                </h3>
                <p>4 nights</p>
              </header>
              <ul class="highlights">
                <li>
                  Stay at
                  <a href="destination/rome/la-piccola-maison"
                    >La Piccola Maison</a
                  >
                </li>
                <li>
                  Tour of
                  <a
                    href="destination/rome/forum-colosseum-palatino-hill"
                    >Forum, Colosseum, Palatino Hill</a
                  >
                  via Metro
                </li>
                <li>
                  Tour of
                  <a href="destination/rome/vatican"
                    >Vatican, St Peter's</a
                  >
                  via Metro
                </li>
              </ul>
            </dd>

            <dt>25 Oct</dt>
            <dd class="transportation">
              <h3>
                <span>FCO</span>
                <svg class="icon">
                  <use
                    xlink:href="/icons/transportation.svg#icon-airplane" />
                </svg>
                <span>SFO</span>
                <span class="via">FRA</span>
              </h3>
              <details>
                <summary>Lufthansa LH233</summary>
                <dl class="timings">
                  <dt>Depart</dt>
                  <dd>Rome (FCO)</dd>
                  <dd>
                    <time datetime="2024-10-25 13:25:00+0100">
                      1:25 PM
                    </time>
                  </dd>
                  <dt>Arrive</dt>
                  <dd>Frankfurt (FRA)</dd>
                  <dd>
                    <time datetime="2024-10-25 15:20:00+0100">
                      3:20 PM
                    </time>
                  </dd>
                </dl>
              </details>
              <details>
                <summary>United UA927</summary>
                <dl class="timings">
                  <dt>Depart</dt>
                  <dd>Frankfurt (FRA)</dd>
                  <dd>
                    <time datetime="2024-10-25 17:25:00-0800">
                      5:25 PM
                    </time>
                  </dd>
                  <dt>Arrive</dt>
                  <dd>San Francisco (SFO)</dd>
                  <dd>
                    <time datetime="2024-10-25 9:45:00+0100">
                      7:45 PM
                    </time>
                  </dd>
                </dl>
              </details>
            </dd>
          </dl>
        </section>

        <section class="entourage">
          <h2>Entourage</h2>
          <ul>
            <li><a href="person.html">Blaze Pasquale</a></li>
            <li><a href="person.html">Isabel Nootin</a></li>
            <li><a href="person.html">Pi Mondrian</a></li>
          </ul>
        </section>
      </main>
    </mu-auth>
  </body>
=======
<head>
  <meta charset="utf-8" />
  <link
    rel="preconnect"
    href="https://fonts.googleapis.com"
  />
  <link
    rel="preconnect"
    href="https://fonts.gstatic.com"
    crossorigin
  />
  <link
    href="https://fonts.googleapis.com/css2?family=Kanit:ital,wght@0,200;0,400;0,700;1,700&family=Merriweather:wght@400;700&display=swap"
    rel="stylesheet"
  />
  <link rel="stylesheet" href="/styles/reset.css" />
  <link rel="stylesheet" href="/styles/tokens.css" />
  <link rel="stylesheet" href="/styles/page.css" />
  <link rel="stylesheet" href="/styles/itinerary.css" />
</head>
<body class="page">
<header>
  <h1>Blazing Travels</h1>

  <p>
    12 days in
    <a href="/guide/italy.html">Italy</a>
  </p>
</header>
<article class="grid">
<main>

  <h2>Itinerary</h2>
  <dl class="itinerary">
    <dt>13 Oct - 14 Oct</dt>
    <dd class="transportation">
      <h3>
        <span>SFO</span>
        <svg class="icon">
          <use
            xlink:href="/icons/transportation.svg#icon-airplane"
          />
        </svg>
        <span>VCE</span>
        <span class="via">FRA</span>
      </h3>
      <details>
        <summary>United UA926</summary>
        <dl class="timings">
          <dt>Depart</dt>
          <dd>San Francisco (SFO)</dd>
          <dd>
            <time datetime="2024-10-13 19:05:00-0800">
              7:05 PM
            </time>
          </dd>
          <dt>Arrive</dt>
          <dd>Frankfurt (FRA)</dd>
          <dd>
            <time datetime="2024-10-14 14:55:00+0100">
              2:55 PM
              <sub>+1 day</sub>
            </time>
          </dd>
        </dl>
      </details>
      <details>
        <summary>Lufthansa LH330</summary>
        <dl class="timings">
          <dt>Depart</dt>
          <dd>Frankfurt (FRA)</dd>
          <dd>
            <time datetime="2024-10-14 17:15:00+0100">
              5:15 PM
            </time>
          </dd>
          <dt>Arrive</dt>
          <dd>Venice (VCE)</dd>
          <dd>
            <time datetime="2024-10-14 18:30:00+0100">
              6:30 PM
            </time>
          </dd>
        </dl>
      </details>
    </dd>

    <dt>14 Oct - 18 Oct</dt>
    <dd class="destination"
        style="
              background-image: url(/images/preview/Canal_Grande_Chiesa_della_Salute_e_Dogana_dal_ponte_dell_Accademia.jpg);
            ">
      <h3>
        <a href="/destination/venice.html">Venice</a>
      </h3>
      <p>4 nights</p>
      <ul class="highlights">
        <li>
          Stay at
          <a href="/destination/venice#locanda-san-barnaba"
          >Locanda San Barnaba</a
          >
        </li>
        <li>
          Vaporetto trip to
          <a href="/destination/venice#murano">Murano</a>
        </li>
        <li>
          Walking tour of
          <a href="/destination/venice@piazza-san-marco"
          >Pizza San Marco</a
          >
        </li>
      </ul>
    </dd>

    <dt>18 Oct</dt>
    <dd class="transportation">
      <h3>
        <span>Venice</span>
        <svg class="icon">
          <use
            xlink:href="/icons/transportation.svg#icon-train"
          />
        </svg
        >
        <span>Florence</span>
      </h3>
      <details>
        <summary>9407 Frecciarossa</summary>
        <dl class="timings">
          <dt>Depart</dt>
          <dd>Venezia S. Lucia</dd>
          <dd>
            <time datetime="2024-10-18 09:25:00+0100">
              9:25 AM
            </time>
          </dd>
          <dt>Arrive</dt>
          <dd>Firenze S.M.N.</dd>
          <dd>
            <time datetime="2024-10-18 11:30:00+0100">
              11:30 AM
            </time>
          </dd>
        </dl>
      </details>
    </dd>

    <dt>18 Oct - 21 Oct</dt>
    <dd class="destination"
        style="
              background-image: url(/images/preview/Firenze_-_Vista_dal_Piazzale_Michelangelo.jpg);
            "
    >
      <h3>
        <a href="destination/florence.html">Florence</a>
      </h3>
      <p>3 nights</p>
      <ul>
        <li>
          Stay at
          <a href="destination/florence#hotel-perseo"
          >Hotel Perseo</a
          >
        </li>
        <li>
          Walking tour of
          <a href="destination/florence/duomo-campanile"
          >Duomo and Campanile</a
          >
        </li>
        <li>
          Rail excursion to
          <a href="destination/florence#lucca">Lucca</a>
        </li>
        <li>
          Trip to
          <a href="destination/florence#fiesole">Fiesole</a>
          via city bus.
        </li>
      </ul>
    </dd>

    <dt>21 Oct</dt>
    <dd class="transportation">
      <h3>
        <span>Florence</span>
        <svg class="icon">
          <use
            xlink:href="/icons/transportation.svg#icon-train"
          />
        </svg>
        <span>Rome</span>
      </h3>
      <details>
        <summary>9435 Frecciarossa</summary>
        <dl class="timings">
          <dt>Depart</dt>
          <dd>Firenze S.M.N.</dd>
          <dd>
            <time datetime="2024-10-21 15:38:00+0100">
              3:38 PM
            </time>
          </dd>
          <dt>Arrive</dt>
          <dd>Roma Termini</dd>
          <dd>
            <time datetime="2024-10-21 17:10:00+0100">
              5:10 PM
            </time>
          </dd>
        </dl>
      </details>
    </dd>

    <dt>21 Oct - 25 Oct</dt>
    <dd class="destination"
        style="
              background-image: url(/images/preview/Colosseum_in_Rome,_Italy_-_April_2007.jpg);
            "
    >
      <h3>
        <a href="destination/rome.html">Rome</a>
      </h3>
      <p>4 nights</p>
      <ul class="highlights">
        <li>
          Stay at
          <a href="destination/rome/la-piccola-maison"
          >La Piccola Maison</a
          >
        </li>
        <li>
          Tour of
          <a
            href="destination/rome/forum-colosseum-palatino-hill"
          >Forum, Colosseum, Palatino Hill</a
          >
          via Metro
        </li>
        <li>
          Tour of
          <a href="destination/rome/vatican"
          >Vatican, St Peter's</a
          >
          via Metro
        </li>
      </ul>
    </dd>

    <dt>25 Oct</dt>
    <dd class="transportation">
      <h3>
        <span>FCO</span>
        <svg class="icon">
          <use
            xlink:href="/icons/transportation.svg#icon-airplane"
          />
        </svg>
        <span>SFO</span>
        <span class="via">FRA</span>
      </h3>
      <details>
        <summary>Lufthansa LH233</summary>
        <dl class="timings">
          <dt>Depart</dt>
          <dd>Rome (FCO)</dd>
          <dd>
            <time datetime="2024-10-25 13:25:00+0100">
              1:25 PM
            </time>
          </dd>
          <dt>Arrive</dt>
          <dd>Frankfurt (FRA)</dd>
          <dd>
            <time datetime="2024-10-25 15:20:00+0100">
              3:20 PM
            </time>
          </dd>
        </dl>
      </details>
      <details>
        <summary>United UA927</summary>
        <dl class="timings">
          <dt>Depart</dt>
          <dd>Frankfurt (FRA)</dd>
          <dd>
            <time datetime="2024-10-25 17:25:00-0800">
              5:25 PM
            </time>
          </dd>
          <dt>Arrive</dt>
          <dd>San Francisco (SFO)</dd>
          <dd>
            <time datetime="2024-10-25 9:45:00+0100">
              7:45 PM
            </time>
          </dd>
        </dl>
      </details>
    </dd>
  </dl>
</main>

<section>
  <h2>Entourage</h2>
  <ul>
    <li><a href="person.html">Blaze Pasquale</a></li>
    <li><a href="person.html">Isabel Nootin</a></li>
    <li><a href="person.html">Pi Mondrian</a></li>
  </ul>
</section>
</article>
</body>
>>>>>>> 4662fb24
</html><|MERGE_RESOLUTION|>--- conflicted
+++ resolved
@@ -1,364 +1,5 @@
 <!DOCTYPE html>
 <html lang="en">
-<<<<<<< HEAD
-  <head>
-    <meta charset="utf-8" />
-    <link
-      rel="preconnect"
-      href="https://fonts.googleapis.com" />
-    <link
-      rel="preconnect"
-      href="https://fonts.gstatic.com"
-      crossorigin />
-    <link
-      href="https://fonts.googleapis.com/css2?family=Kanit:ital,wght@0,200;0,400;0,700;1,700&family=Merriweather:wght@400;700&display=swap"
-      rel="stylesheet" />
-    <link rel="stylesheet" href="/styles/reset.css" />
-    <link rel="stylesheet" href="/styles/tokens.css" />
-    <link rel="stylesheet" href="/styles/page.css" />
-    <link rel="stylesheet" href="/styles/itinerary.css" />
-    <link rel="stylesheet" href="/styles/entourage.css" />
-    <style>
-      main.page {
-        --page-grids: 8;
-        grid-template-areas:
-          "itn itn itn itn itn itn ent ent"
-          "itn itn itn itn itn itn -   - ";
-      }
-      @media screen and (max-width: 48rem) {
-        main.page {
-          --page-grids: 6;
-          grid-template-areas:
-            "itn itn itn itn itn itn"
-            "ent ent ent ent ent ent";
-        }
-      }
-    </style>
-    <script type="importmap">
-      {
-        "imports": {
-          "@calpoly/mustang": "https://unpkg.com/@calpoly/mustang"
-        }
-      }
-    </script>
-    <script type="module">
-      import { define, Auth } from "@calpoly/mustang";
-      import { HeaderElement } from "/scripts/header.js";
-
-      define({
-        "blz-header": HeaderElement,
-        "mu-auth": Auth.Provider
-      });
-
-      HeaderElement.initializeOnce();
-    </script>
-  </head>
-  <body>
-    <mu-auth provides="blazing:auth">
-      <blz-header>
-        12 days in
-        <a href="/guide/italy.html">Italy</a>
-      </blz-header>
-
-      <main class="page">
-        <section class="itinerary">
-          <h2>Itinerary</h2>
-          <dl>
-            <dt>13 Oct - 14 Oct</dt>
-            <dd class="transportation">
-              <h3>
-                <span>SFO</span>
-                <svg class="icon">
-                  <use
-                    xlink:href="/icons/transportation.svg#icon-airplane" />
-                </svg>
-                <span>VCE</span>
-                <span class="via">FRA</span>
-              </h3>
-              <details>
-                <summary>United UA926</summary>
-                <dl class="timings">
-                  <dt>Depart</dt>
-                  <dd>San Francisco (SFO)</dd>
-                  <dd>
-                    <time datetime="2024-10-13 19:05:00-0800">
-                      7:05 PM
-                    </time>
-                  </dd>
-                  <dt>Arrive</dt>
-                  <dd>Frankfurt (FRA)</dd>
-                  <dd>
-                    <time datetime="2024-10-14 14:55:00+0100">
-                      2:55 PM
-                      <sub>+1 day</sub>
-                    </time>
-                  </dd>
-                </dl>
-              </details>
-              <details>
-                <summary>Lufthansa LH330</summary>
-                <dl class="timings">
-                  <dt>Depart</dt>
-                  <dd>Frankfurt (FRA)</dd>
-                  <dd>
-                    <time datetime="2024-10-14 17:15:00+0100">
-                      5:15 PM
-                    </time>
-                  </dd>
-                  <dt>Arrive</dt>
-                  <dd>Venice (VCE)</dd>
-                  <dd>
-                    <time datetime="2024-10-14 18:30:00+0100">
-                      6:30 PM
-                    </time>
-                  </dd>
-                </dl>
-              </details>
-            </dd>
-
-            <dt>14 Oct - 18 Oct</dt>
-            <dd class="destination">
-              <header
-                style="
-                  background-image: url(/images/preview/Canal_Grande_Chiesa_della_Salute_e_Dogana_dal_ponte_dell_Accademia.jpg);
-                ">
-                <h3>
-                  <a
-                    href="/destination/65c7e92ea837ff7c15b669e5/0"
-                    >Venice</a
-                  >
-                </h3>
-                <p>4 nights</p>
-              </header>
-              <ul class="highlights">
-                <li>
-                  Stay at
-                  <a
-                    href="/destination/venice#locanda-san-barnaba"
-                    >Locanda San Barnaba</a
-                  >
-                </li>
-                <li>
-                  Vaporetto trip to
-                  <a href="/destination/venice#murano"
-                    >Murano</a
-                  >
-                </li>
-                <li>
-                  Walking tour of
-                  <a href="/destination/venice@piazza-san-marco"
-                    >Pizza San Marco</a
-                  >
-                </li>
-              </ul>
-            </dd>
-
-            <dt>18 Oct</dt>
-            <dd class="transportation">
-              <h3>
-                <span>Venice</span>
-                <svg class="icon">
-                  <use
-                    xlink:href="/icons/transportation.svg#icon-train" /></svg
-                ><span>Florence</span>
-              </h3>
-              <details>
-                <summary>9407 Frecciarossa</summary>
-                <dl class="timings">
-                  <dt>Depart</dt>
-                  <dd>Venezia S. Lucia</dd>
-                  <dd>
-                    <time datetime="2024-10-18 09:25:00+0100">
-                      9:25 AM
-                    </time>
-                  </dd>
-                  <dt>Arrive</dt>
-                  <dd>Firenze S.M.N.</dd>
-                  <dd>
-                    <time datetime="2024-10-18 11:30:00+0100">
-                      11:30 AM
-                    </time>
-                  </dd>
-                </dl>
-              </details>
-            </dd>
-
-            <dt>18 Oct - 21 Oct</dt>
-            <dd class="destination">
-              <header
-                style="
-                  background-image: url(/images/preview/Firenze_-_Vista_dal_Piazzale_Michelangelo.jpg);
-                ">
-                <h3>
-                  <a
-                    href="destination/65c7e92ea837ff7c15b669e5/1"
-                    >Florence</a
-                  >
-                </h3>
-                <p>3 nights</p>
-              </header>
-              <ul>
-                <li>
-                  Stay at
-                  <a href="destination/florence#hotel-perseo"
-                    >Hotel Perseo</a
-                  >
-                </li>
-                <li>
-                  Walking tour of
-                  <a href="destination/florence/duomo-campanile"
-                    >Duomo and Campanile</a
-                  >
-                </li>
-                <li>
-                  Rail excursion to
-                  <a href="destination/florence#lucca">Lucca</a>
-                </li>
-                <li>
-                  Trip to
-                  <a href="destination/florence#fiesole"
-                    >Fiesole</a
-                  >
-                  via city bus.
-                </li>
-              </ul>
-            </dd>
-
-            <dt>21 Oct</dt>
-            <dd class="transportation">
-              <h3>
-                <span>Florence</span>
-                <svg class="icon">
-                  <use
-                    xlink:href="/icons/transportation.svg#icon-train" />
-                </svg>
-                <span>Rome</span>
-              </h3>
-              <details>
-                <summary>9435 Frecciarossa</summary>
-                <dl class="timings">
-                  <dt>Depart</dt>
-                  <dd>Firenze S.M.N.</dd>
-                  <dd>
-                    <time datetime="2024-10-21 15:38:00+0100">
-                      3:38 PM
-                    </time>
-                  </dd>
-                  <dt>Arrive</dt>
-                  <dd>Roma Termini</dd>
-                  <dd>
-                    <time datetime="2024-10-21 17:10:00+0100">
-                      5:10 PM
-                    </time>
-                  </dd>
-                </dl>
-              </details>
-            </dd>
-
-            <dt>21 Oct - 25 Oct</dt>
-            <dd class="destination">
-              <header
-                style="
-                  background-image: url(/images/preview/Colosseum_in_Rome,_Italy_-_April_2007.jpg);
-                ">
-                <h3>
-                  <a
-                    href="destination/65c7e92ea837ff7c15b669e5/2"
-                    >Rome</a
-                  >
-                </h3>
-                <p>4 nights</p>
-              </header>
-              <ul class="highlights">
-                <li>
-                  Stay at
-                  <a href="destination/rome/la-piccola-maison"
-                    >La Piccola Maison</a
-                  >
-                </li>
-                <li>
-                  Tour of
-                  <a
-                    href="destination/rome/forum-colosseum-palatino-hill"
-                    >Forum, Colosseum, Palatino Hill</a
-                  >
-                  via Metro
-                </li>
-                <li>
-                  Tour of
-                  <a href="destination/rome/vatican"
-                    >Vatican, St Peter's</a
-                  >
-                  via Metro
-                </li>
-              </ul>
-            </dd>
-
-            <dt>25 Oct</dt>
-            <dd class="transportation">
-              <h3>
-                <span>FCO</span>
-                <svg class="icon">
-                  <use
-                    xlink:href="/icons/transportation.svg#icon-airplane" />
-                </svg>
-                <span>SFO</span>
-                <span class="via">FRA</span>
-              </h3>
-              <details>
-                <summary>Lufthansa LH233</summary>
-                <dl class="timings">
-                  <dt>Depart</dt>
-                  <dd>Rome (FCO)</dd>
-                  <dd>
-                    <time datetime="2024-10-25 13:25:00+0100">
-                      1:25 PM
-                    </time>
-                  </dd>
-                  <dt>Arrive</dt>
-                  <dd>Frankfurt (FRA)</dd>
-                  <dd>
-                    <time datetime="2024-10-25 15:20:00+0100">
-                      3:20 PM
-                    </time>
-                  </dd>
-                </dl>
-              </details>
-              <details>
-                <summary>United UA927</summary>
-                <dl class="timings">
-                  <dt>Depart</dt>
-                  <dd>Frankfurt (FRA)</dd>
-                  <dd>
-                    <time datetime="2024-10-25 17:25:00-0800">
-                      5:25 PM
-                    </time>
-                  </dd>
-                  <dt>Arrive</dt>
-                  <dd>San Francisco (SFO)</dd>
-                  <dd>
-                    <time datetime="2024-10-25 9:45:00+0100">
-                      7:45 PM
-                    </time>
-                  </dd>
-                </dl>
-              </details>
-            </dd>
-          </dl>
-        </section>
-
-        <section class="entourage">
-          <h2>Entourage</h2>
-          <ul>
-            <li><a href="person.html">Blaze Pasquale</a></li>
-            <li><a href="person.html">Isabel Nootin</a></li>
-            <li><a href="person.html">Pi Mondrian</a></li>
-          </ul>
-        </section>
-      </main>
-    </mu-auth>
-  </body>
-=======
 <head>
   <meta charset="utf-8" />
   <link
@@ -674,5 +315,4 @@
 </section>
 </article>
 </body>
->>>>>>> 4662fb24
 </html>