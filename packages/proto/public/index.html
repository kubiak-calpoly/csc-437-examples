<<<<<<< HEAD
<header>
  <h1>Blazing Travels</h1>
  <p>12 Days in Italy</p>
</header>

<section>
  <h2>Itinerary</h2>
  <ul>
    <li>
      <a href="flight/outbound.html">Fly SFO &rarr; VCE</a>
    </li>
    <li><a href="destination/venice.html">Venice</a></li>
    <li>By Rail Venice &rarr; Florence</li>
    <li><a href="destination/florence.html">Florence</a></li>
    <li>By Rail Florence &rarr; Rome</li>
    <li><a href="destination/rome.html">Rome</a></li>
    <li><a href="flight/return.html">Fly FCO &rarr; SFO</a></li>
  </ul>
</section>

<section>
  <h2>Entourage</h2>
  <ul>
    <li><a href="profile.html">Person 1</a></li>
    <li><a href="profile.html">Person 2</a></li>
    <li><a href="profile.html">Person 3</a></li>
  </ul>
</section>
=======
<html lang="en">
  <head>
    <meta charset="utf-8" />
    <link
      rel="preconnect"
      href="https://fonts.googleapis.com"
    />
    <link
      rel="preconnect"
      href="https://fonts.gstatic.com"
      crossorigin
    />
    <link
      href="https://fonts.googleapis.com/css2?family=Kanit:ital,wght@0,200;0,400;0,700;1,700&family=Merriweather:wght@400;700&display=swap"
      rel="stylesheet"
    />
    <link rel="stylesheet" href="/styles/reset.css" />
    <link rel="stylesheet" href="/styles/tokens.css" />
    <link rel="stylesheet" href="/styles/page.css" />
    <link rel="stylesheet" href="/styles/itinerary.css" />
    <style></style>
  </head>
  <body class="page">
    <header>
      <h1>Blazing Travels</h1>

      <p>12 days in <a href="place.html">Italy</a></p>
    </header>

    <section>
      <dl class="itinerary">
        <dt>13 Oct - 14 Oct</dt>
        <dd>
          <article class="transportation flight">
            <h3>
              <a href="flight/outbound.html">
                SFO
                <svg class="icon">
                  <use
                    xlink:href="/icons/transportation.svg#icon-airplane"
                  />
                </svg>
                VCE via FRA
              </a>
            </h3>
          </article>
        </dd>

        <dt>14 Oct - 18 Oct</dt>
        <dd>
          <article class="destination">
            <h3>
              <a href="destination/venice.html">Venice</a>
            </h3>
          </article>
        </dd>

        <dt>18 Oct</dt>
        <dd>
          <details class="transportation rail">
            <summary>
              Venice
              <svg class="icon">
                <use
                  xlink:href="/icons/transportation.svg#icon-train"
                />
              </svg>
              Florence
            </summary>
            <dl>
              <dt>Date</dt>
              <dd><time datetime="2024-10-18">18 Oct</time></dd>
              <dt>Train</dt>
              <dd>9407 Frecciarossa</dd>
              <dt>Departure</dt>
              <dd>Venezia S. Lucia</dd>
              <dd>
                <time datetime="2024-10-18 09:25:00+0100"
                  >9:25 AM</time
                >
              </dd>
              <dt>Arrival</dt>
              <dd>Firenze S.M.N.</dd>
              <dd>
                <time datetime="2024-10-18 11:30:00+0100"
                  >11:30 AM</time
                >
              </dd>
            </dl>
          </details>
        </dd>

        <dt>18 Oct - 21 Oct</dt>
        <dd>
          <article class="destination">
            <h3>
              <a href="destination/florence.html">Florence</a>
            </h3>
          </article>
        </dd>

        <dt>21 Oct</dt>
        <dd>
          <details class="transportation rail">
            <summary>
              Florence
              <svg class="icon">
                <use
                  xlink:href="/icons/transportation.svg#icon-train"
                />
              </svg>
              Rome
            </summary>
            <dl class="timings">
              <dt>Date</dt>
              <dd><time datetime="2024-10-21">21 Oct</time></dd>
              <dt>Train</dt>
              <dd>9435 Frecciarossa</dd>
              <dt>Depart</dt>
              <dd>Firenze S.M.N.</dd>
              <dd>
                <time datetime="2024-10-21 15:38:00+0100"
                  >3:38 PM</time
                >
              </dd>
              <dt>Arrive</dt>
              <dd>Roma Termini</dd>
              <dd>
                <time datetime="2024-10-21 17:10:00+0100"
                  >5:10 PM</time
                >
              </dd>
            </dl>
          </details>
        </dd>

        <dt>21 Oct - 25 Oct</dt>
        <dd>
          <article class="destination">
            <h3>
              <a href="destination/rome.html">Rome</a>
            </h3>
          </article>
        </dd>

        <dt>25 Oct</dt>
        <dd>
          <article class="transportation flight">
            <h3>
              <a href="/flight/return.html">
                FCO
                <svg class="icon">
                  <use
                    xlink:href="/icons/transportation.svg#icon-airplane"
                  />
                </svg>
                SFO via FRA
              </a>
            </h3>
          </article>
        </dd>
      </dl>
    </section>

    <section class="entourage">
      <h2>Entourage</h2>
      <ul>
        <li><a href="person.html">Person 1</a></li>
        <li><a href="person.html">Person 2</a></li>
        <li><a href="person.html">Person 3</a></li>
      </ul>
    </section>
  </body>
</html>
>>>>>>> 473a0cd8
<|MERGE_RESOLUTION|>--- conflicted
+++ resolved
@@ -1,33 +1,3 @@
-<<<<<<< HEAD
-<header>
-  <h1>Blazing Travels</h1>
-  <p>12 Days in Italy</p>
-</header>
-
-<section>
-  <h2>Itinerary</h2>
-  <ul>
-    <li>
-      <a href="flight/outbound.html">Fly SFO &rarr; VCE</a>
-    </li>
-    <li><a href="destination/venice.html">Venice</a></li>
-    <li>By Rail Venice &rarr; Florence</li>
-    <li><a href="destination/florence.html">Florence</a></li>
-    <li>By Rail Florence &rarr; Rome</li>
-    <li><a href="destination/rome.html">Rome</a></li>
-    <li><a href="flight/return.html">Fly FCO &rarr; SFO</a></li>
-  </ul>
-</section>
-
-<section>
-  <h2>Entourage</h2>
-  <ul>
-    <li><a href="profile.html">Person 1</a></li>
-    <li><a href="profile.html">Person 2</a></li>
-    <li><a href="profile.html">Person 3</a></li>
-  </ul>
-</section>
-=======
 <html lang="en">
   <head>
     <meta charset="utf-8" />
@@ -201,5 +171,4 @@
       </ul>
     </section>
   </body>
-</html>
->>>>>>> 473a0cd8
+</html>