:root {
  --size-icon-normal: 2em;
  --size-icon-large: 4em;

  --size-spacing-small: 0.25rem;
  --size-spacing-medium: 0.5rem;
  --size-spacing-large: 1rem;
  --size-spacing-xlarge: 2rem;

  --size-radius-small: var(--size-spacing-small);
  --size-radius-medium: var(--size-spacing-medium);

  --size-type-body: 1rem;
  --size-type-mlarge: 1.25rem;
  --size-type-large: 1.5rem;
  --size-type-xlarge: 2rem;
  --size-type-xxlarge: 2.5rem;

  --color-accent: rgb(42 143 42);
  --color-accent-inverted: rgb(255 208 0);
  --color-background-header: var(--color-accent);
  --color-background-page: rgb(238 237 231);
  --color-background-card: white;
<<<<<<< HEAD
  --color-border-control: #999;
  --color-link-inverted: rgb(255 208 0);
=======
  --color-link-inverted: var(--color-accent-inverted);
>>>>>>> 3955367a
  --color-link: var(--color-accent);
  --color-shadow: rgb(3 69 2/50%);
  --color-text: rgb(51 51 51);
  --color-text-heading: var(--color-accent);
  --color-text-inverted: rgb(255 255 255);

  --font-family-body: Merriweather, Baskerville, Cambria,
    "Noto Serif", "Bitstream Charter", serif;
  --font-family-display: Kanit, "Trebuchet MS", Calibri, Roboto,
    "Segoe UI", Ubuntu, sans-serif;

  --font-line-height-body: 1.5;
  --font-line-height-compact: 1.25;
  --font-line-height-display: 1.125;

  --font-weight-normal: 400;
  --font-weight-light: 200;
  --font-weight-bold: 700;

<<<<<<< HEAD
  --shadow-popover: 1px 1px 2px var(--color-shadow);
=======
  --shadow-light: 1px 1px rgb(0 0 0 / 25%);
  --shadow-medium: 1px 2px 1px rgb(0 0 0 / 50%);
  --shadow-heavy: 2px 4px 2px rgb(0 0 0 / 75%);
  --shadow-popover: var(--shadow-medium);

  --weight-line-thin: 1px;
  --weight-line-rule: var(--weight-line-thin);
  --weight-line-medium: 2px;
>>>>>>> 3955367a
}

body.dark-mode {
  --color-background-page: rgb(3, 69, 2);
  --color-text: rgb(240, 240, 223);
<<<<<<< HEAD
=======
  --color-link: var(--color-link-inverted);
>>>>>>> 3955367a
  --color-background-card: black;
  --color-accent: var(--color-accent-inverted);
  --color-text-control: rgb(51 51 51);
  --color-text-control-inverted: var(--color-background-page);
}<|MERGE_RESOLUTION|>--- conflicted
+++ resolved
@@ -21,14 +21,8 @@
   --color-background-header: var(--color-accent);
   --color-background-page: rgb(238 237 231);
   --color-background-card: white;
-<<<<<<< HEAD
-  --color-border-control: #999;
-  --color-link-inverted: rgb(255 208 0);
-=======
   --color-link-inverted: var(--color-accent-inverted);
->>>>>>> 3955367a
   --color-link: var(--color-accent);
-  --color-shadow: rgb(3 69 2/50%);
   --color-text: rgb(51 51 51);
   --color-text-heading: var(--color-accent);
   --color-text-inverted: rgb(255 255 255);
@@ -46,9 +40,6 @@
   --font-weight-light: 200;
   --font-weight-bold: 700;
 
-<<<<<<< HEAD
-  --shadow-popover: 1px 1px 2px var(--color-shadow);
-=======
   --shadow-light: 1px 1px rgb(0 0 0 / 25%);
   --shadow-medium: 1px 2px 1px rgb(0 0 0 / 50%);
   --shadow-heavy: 2px 4px 2px rgb(0 0 0 / 75%);
@@ -57,16 +48,12 @@
   --weight-line-thin: 1px;
   --weight-line-rule: var(--weight-line-thin);
   --weight-line-medium: 2px;
->>>>>>> 3955367a
 }
 
 body.dark-mode {
   --color-background-page: rgb(3, 69, 2);
   --color-text: rgb(240, 240, 223);
-<<<<<<< HEAD
-=======
   --color-link: var(--color-link-inverted);
->>>>>>> 3955367a
   --color-background-card: black;
   --color-accent: var(--color-accent-inverted);
   --color-text-control: rgb(51 51 51);
