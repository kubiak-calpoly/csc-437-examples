.itinerary {
<<<<<<< HEAD
  display: grid;
  grid-template-columns: [start] auto [header] 3fr [highlights] 2fr [end];
  gap: var(--size-spacing-medium);
  align-items: baseline;
  margin: var(--size-spacing-small);

  > dl {
    display: contents;
    > dt {
      grid-column: start;
    }

    > dd {
      grid-column: header / -1;
    }
  }
}

.page > .itinerary {
  grid-area: itn;
  grid-template-columns: subgrid [start] [header] [] [] [highlights] [] [end];
}

.itinerary dd.destination {
  display: contents;

  header {
    aspect-ratio: 16/9;
    background-size: cover;
    grid-column: header / span 5;
=======
    display: contents;
    margin: var(--size-spacing-medium);

    > dt {
        text-align: right;
    }

    > dd {
        grid-column: 2 / end;
    }
}

.itinerary > .destination {
    aspect-ratio: 16/9;
    background-size: cover;
    color: var(--color-text-inverted);
    padding: var(--size-spacing-medium);
>>>>>>> 7dbd48c3

    h3 {
        color: currentColor;
        text-align: right;
        text-shadow: 1px 2px 1px rgb(0 0 0 / 50%);
    }

    a[href] {
        color: currentColor;
    }
<<<<<<< HEAD
  }

  ul {
    display: grid;
    grid-template-columns: subgrid;
    gap: var(--size-spacing-medium);
    grid-column: span 2 / -1;
    list-style: none;
    padding: 0;
    line-height: var(--font-line-height-compact);

    > * {
      grid-column: 1 / -1;
    }
  }
}

.itinerary dd.transportation {
  display: contents;

  details {
    display: contents;

    summary {
      grid-column: header / span 2;
    }
  }

  .timings {
    grid-column: span 4 / -1;
    grid-template-columns: subgrid;
  }

  h3 {
    grid-column: header / -1;
    font-weight: var(--font-weight-bold);
=======
}

.itinerary > .transportation summary {
    font-weight: var(--font-weight-bold);

    .icon {
        --size-icon: var(--size-icon-large);
    }
>>>>>>> 7dbd48c3

    span:first-child::after {
        content: " →";
    }

    .icon + span::before {
        content: "→ ";
    }

    span.via {
        font-style: italic;

        &::before {
            content: "(via ";
        }

        &::after {
            content: ")";
        }
    }
}<|MERGE_RESOLUTION|>--- conflicted
+++ resolved
@@ -1,36 +1,4 @@
 .itinerary {
-<<<<<<< HEAD
-  display: grid;
-  grid-template-columns: [start] auto [header] 3fr [highlights] 2fr [end];
-  gap: var(--size-spacing-medium);
-  align-items: baseline;
-  margin: var(--size-spacing-small);
-
-  > dl {
-    display: contents;
-    > dt {
-      grid-column: start;
-    }
-
-    > dd {
-      grid-column: header / -1;
-    }
-  }
-}
-
-.page > .itinerary {
-  grid-area: itn;
-  grid-template-columns: subgrid [start] [header] [] [] [highlights] [] [end];
-}
-
-.itinerary dd.destination {
-  display: contents;
-
-  header {
-    aspect-ratio: 16/9;
-    background-size: cover;
-    grid-column: header / span 5;
-=======
     display: contents;
     margin: var(--size-spacing-medium);
 
@@ -48,7 +16,6 @@
     background-size: cover;
     color: var(--color-text-inverted);
     padding: var(--size-spacing-medium);
->>>>>>> 7dbd48c3
 
     h3 {
         color: currentColor;
@@ -59,44 +26,6 @@
     a[href] {
         color: currentColor;
     }
-<<<<<<< HEAD
-  }
-
-  ul {
-    display: grid;
-    grid-template-columns: subgrid;
-    gap: var(--size-spacing-medium);
-    grid-column: span 2 / -1;
-    list-style: none;
-    padding: 0;
-    line-height: var(--font-line-height-compact);
-
-    > * {
-      grid-column: 1 / -1;
-    }
-  }
-}
-
-.itinerary dd.transportation {
-  display: contents;
-
-  details {
-    display: contents;
-
-    summary {
-      grid-column: header / span 2;
-    }
-  }
-
-  .timings {
-    grid-column: span 4 / -1;
-    grid-template-columns: subgrid;
-  }
-
-  h3 {
-    grid-column: header / -1;
-    font-weight: var(--font-weight-bold);
-=======
 }
 
 .itinerary > .transportation summary {
@@ -105,7 +34,6 @@
     .icon {
         --size-icon: var(--size-icon-large);
     }
->>>>>>> 7dbd48c3
 
     span:first-child::after {
         content: " →";
