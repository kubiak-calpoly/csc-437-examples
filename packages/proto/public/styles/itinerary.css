--- conflicted
+++ resolved
@@ -14,15 +14,6 @@
 .itinerary > .destination {
     aspect-ratio: 16/9;
     background-size: cover;
-<<<<<<< HEAD
-    grid-column: header / span 5;
-    color: var(--color-text-inverted);
-    text-align: right;
-    text-shadow: var(--shadow-medium);
-
-    h3 {
-      color: currentColor;
-=======
     color: var(--color-text-inverted);
     padding: var(--size-spacing-medium);
 
@@ -30,7 +21,6 @@
         color: currentColor;
         text-align: right;
         text-shadow: 1px 2px 1px rgb(0 0 0 / 50%);
->>>>>>> 4662fb24
     }
 
     a[href] {
