.itinerary {
  display: grid;
<<<<<<< HEAD
  grid-area: itinerary;
  align-self: start;
  grid-template-columns: [start] auto [header] 4fr [info] 1fr 2fr 1fr 2fr [end];
  gap: var(--size-spacing-large) var(--size-spacing-medium);
=======
  grid-template-columns: max-content 1fr;
  gap: 0 var(--size-spacing-xlarge);
>>>>>>> e9cdb378
  align-items: baseline;
}
<<<<<<< HEAD

.itinerary-item {
  display: contents;
}

.itinerary-item.is-hidden {
  display: none;
}

.itinerary .dates {
  color: var(--color-accent);
  font-family: var(--font-family-display);
  font-weight: bold;
  grid-column: start;
}

.itinerary details {
  padding: var(--size-spacing-medium);
  display: contents;
}

.itinerary details > summary {
  position: relative;
  padding-bottom: var(--size-spacing-large);
  padding-left: calc(
    var(--size-icon-large) + var(--size-spacing-medium)
  );
  list-style: none;
  grid-column: header / end;
  min-height: calc(
    var(--size-icon-large) + var(--size-spacing-large)
  );
}

.itinerary details > summary::after {
  /* SVG icon: blz-expand-down.svg */
  content: url('data:image/svg+xml;utf8,<svg width="64" height="16" viewBox="0 0 64 16" fill="rgb(42 143 43)" xmlns="http://www.w3.org/2000/svg"><path fill-rule="evenodd" clip-rule="evenodd" d="M23.7539 3L31.5 10L39.2461 3H64V13H0V3H23.7539Z"/></svg>');
  display: block;
  position: absolute;
  top: var(--size-icon-large);
  left: 0;
  height: var(--size-spacing-large);
  width: var(--size-icon-large);
}

.itinerary details[open] > summary::after {
  content: url('data:image/svg+xml;utf8,<svg width="64" height="16" viewBox="0 0 64 16" fill="rgb(42 143 43)" xmlns="http://www.w3.org/2000/svg"><path fill-rule="evenodd" clip-rule="evenodd" d="M32 5.67712L24.699 12H1V4H63V12H39.301L32 5.67712ZM38.9282 13H64V3H0V13H25.0718L32 7L38.9282 13Z"/></svg>');
}

itinerary-item > h3 > .icon:first-child {
  position: absolute;
  top: 0;
  left: 0;
}

itinerary-item .timings {
  grid-column: info / end;
  grid-template-columns: subgrid;
}

itinerary-item ol,
itinerary-item ol > li {
  display: contents;
}

itinerary-item h4 {
  grid-column: header;
  text-align: right;
}

itinerary-item[item-class="destination"] h3 {
  font-style: normal;
  font-weight: bold;
}

itinerary-item img.featured {
  width: 100%;
  grid-column: info / end;
  grid-row-end: span 2;
=======
.itinerary > dt {
  text-align: right;
}

.transportation {
  text-align: center;
  /*
  border-top: 2px solid #008000;
  border-bottom: 2px solid #008000;
  */
}
.destination {
  background: white;
  padding: var(--size-spacing-large) var(--size-spacing-medium);
  border-radius: var(--size-radius-medium);
}

.transportation summary {
  font-size: var(--size-type-large);
  font-style: oblique;
}

.entourage {
  display: none;
>>>>>>> e9cdb378
}<|MERGE_RESOLUTION|>--- conflicted
+++ resolved
@@ -1,97 +1,9 @@
 .itinerary {
   display: grid;
-<<<<<<< HEAD
-  grid-area: itinerary;
-  align-self: start;
-  grid-template-columns: [start] auto [header] 4fr [info] 1fr 2fr 1fr 2fr [end];
-  gap: var(--size-spacing-large) var(--size-spacing-medium);
-=======
   grid-template-columns: max-content 1fr;
   gap: 0 var(--size-spacing-xlarge);
->>>>>>> e9cdb378
   align-items: baseline;
 }
-<<<<<<< HEAD
-
-.itinerary-item {
-  display: contents;
-}
-
-.itinerary-item.is-hidden {
-  display: none;
-}
-
-.itinerary .dates {
-  color: var(--color-accent);
-  font-family: var(--font-family-display);
-  font-weight: bold;
-  grid-column: start;
-}
-
-.itinerary details {
-  padding: var(--size-spacing-medium);
-  display: contents;
-}
-
-.itinerary details > summary {
-  position: relative;
-  padding-bottom: var(--size-spacing-large);
-  padding-left: calc(
-    var(--size-icon-large) + var(--size-spacing-medium)
-  );
-  list-style: none;
-  grid-column: header / end;
-  min-height: calc(
-    var(--size-icon-large) + var(--size-spacing-large)
-  );
-}
-
-.itinerary details > summary::after {
-  /* SVG icon: blz-expand-down.svg */
-  content: url('data:image/svg+xml;utf8,<svg width="64" height="16" viewBox="0 0 64 16" fill="rgb(42 143 43)" xmlns="http://www.w3.org/2000/svg"><path fill-rule="evenodd" clip-rule="evenodd" d="M23.7539 3L31.5 10L39.2461 3H64V13H0V3H23.7539Z"/></svg>');
-  display: block;
-  position: absolute;
-  top: var(--size-icon-large);
-  left: 0;
-  height: var(--size-spacing-large);
-  width: var(--size-icon-large);
-}
-
-.itinerary details[open] > summary::after {
-  content: url('data:image/svg+xml;utf8,<svg width="64" height="16" viewBox="0 0 64 16" fill="rgb(42 143 43)" xmlns="http://www.w3.org/2000/svg"><path fill-rule="evenodd" clip-rule="evenodd" d="M32 5.67712L24.699 12H1V4H63V12H39.301L32 5.67712ZM38.9282 13H64V3H0V13H25.0718L32 7L38.9282 13Z"/></svg>');
-}
-
-itinerary-item > h3 > .icon:first-child {
-  position: absolute;
-  top: 0;
-  left: 0;
-}
-
-itinerary-item .timings {
-  grid-column: info / end;
-  grid-template-columns: subgrid;
-}
-
-itinerary-item ol,
-itinerary-item ol > li {
-  display: contents;
-}
-
-itinerary-item h4 {
-  grid-column: header;
-  text-align: right;
-}
-
-itinerary-item[item-class="destination"] h3 {
-  font-style: normal;
-  font-weight: bold;
-}
-
-itinerary-item img.featured {
-  width: 100%;
-  grid-column: info / end;
-  grid-row-end: span 2;
-=======
 .itinerary > dt {
   text-align: right;
 }
@@ -116,5 +28,4 @@
 
 .entourage {
   display: none;
->>>>>>> e9cdb378
 }