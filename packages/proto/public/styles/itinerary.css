@import "timings.css";

.itinerary {
  display: grid;
<<<<<<< HEAD
  grid-template-columns: subgrid;
}

.itinerary > dt {
  text-align: right;
}

.itinerary > dd {
  display: grid;
  grid-column: 2 / end;
  grid-template-columns: subgrid;
}

.itinerary h3 {
  grid-column: 1 / end;
  text-align: center;
}

.itinerary h4 {
  grid-column: 1 / end;
}

.transportation > details {
  display: contents;
}

.transportation summary {
  grid-column: 1 / end;
}

.transportation ol,
.transportation ol > li {
  display: contents;
}

.transportation dl {
  display: contents;
}

.transportation dt {
  grid-column-start: 1;
}

.transportation dt + dd {
  grid-column-end: span 3;
}

.transportation dd + dd {
  text-align: right;
}

.destination {
  background: var(--color-background-card);
  padding: var(--size-spacing-large) var(--size-spacing-medium);
  border-radius: var(--size-radius-medium);
}

.destination article {
  grid-column: 1 / end;
}

.transportation summary {
  font-size: var(--size-type-mlarge);
=======
  grid-template-columns: [start] auto [header] 3fr [highlights] 2fr [end];
  gap: var(--size-spacing-medium);
  align-items: baseline;
  margin: var(--size-spacing-small);

  > dl {
    display: contents;
    > dt {
      grid-column: start;
    }

    > dd {
      grid-column: header / -1;
    }
  }
}

.page > .itinerary {
  grid-area: itn;
  grid-template-columns: subgrid [start] [header] [] [] [highlights] [] [end];
}

.itinerary dd.destination {
  display: contents;

  header {
    aspect-ratio: 16/9;
    background-size: cover;
    grid-column: header / span 5;
    color: var(--color-text-inverted);
    text-align: right;
    text-shadow: var(--shadow-medium);

    h3 {
      color: currentColor;
    }

    a[href] {
      color: currentColor;
    }
  }

  ul {
    display: grid;
    grid-template-columns: subgrid;
    gap: var(--size-spacing-medium);
    grid-column: span 2 / -1;
    list-style: none;
    padding: 0;
    line-height: var(--font-line-height-compact);

    > * {
      grid-column: 1 / -1;
    }
  }
}

.itinerary dd.transportation {
  display: contents;

  details {
    display: contents;

    summary {
      grid-column: header / span 2;
    }
  }

  .timings {
    grid-column: span 4 / -1;
    grid-template-columns: subgrid;
  }

  h3 {
    grid-column: header / -1;
    font-weight: var(--font-weight-bold);

    span:first-child::after {
      content: " →";
    }
    .icon + span::before {
      content: "→ ";
    }
    span.via {
      font-style: italic;
      &::before {
        content: "(via ";
      }
      &::after {
        content: ")";
      }
    }
  }
>>>>>>> 3955367a
}<|MERGE_RESOLUTION|>--- conflicted
+++ resolved
@@ -2,71 +2,6 @@
 
 .itinerary {
   display: grid;
-<<<<<<< HEAD
-  grid-template-columns: subgrid;
-}
-
-.itinerary > dt {
-  text-align: right;
-}
-
-.itinerary > dd {
-  display: grid;
-  grid-column: 2 / end;
-  grid-template-columns: subgrid;
-}
-
-.itinerary h3 {
-  grid-column: 1 / end;
-  text-align: center;
-}
-
-.itinerary h4 {
-  grid-column: 1 / end;
-}
-
-.transportation > details {
-  display: contents;
-}
-
-.transportation summary {
-  grid-column: 1 / end;
-}
-
-.transportation ol,
-.transportation ol > li {
-  display: contents;
-}
-
-.transportation dl {
-  display: contents;
-}
-
-.transportation dt {
-  grid-column-start: 1;
-}
-
-.transportation dt + dd {
-  grid-column-end: span 3;
-}
-
-.transportation dd + dd {
-  text-align: right;
-}
-
-.destination {
-  background: var(--color-background-card);
-  padding: var(--size-spacing-large) var(--size-spacing-medium);
-  border-radius: var(--size-radius-medium);
-}
-
-.destination article {
-  grid-column: 1 / end;
-}
-
-.transportation summary {
-  font-size: var(--size-type-mlarge);
-=======
   grid-template-columns: [start] auto [header] 3fr [highlights] 2fr [end];
   gap: var(--size-spacing-medium);
   align-items: baseline;
@@ -160,5 +95,4 @@
       }
     }
   }
->>>>>>> 3955367a
 }