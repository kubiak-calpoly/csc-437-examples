--- conflicted
+++ resolved
@@ -1,65 +1,5 @@
-<<<<<<< HEAD
-.itinerary {
-    display: contents;
-    margin: var(--size-spacing-medium);
-
-    > dt {
-        text-align: right;
-    }
-
-    > dd {
-        grid-column: 2 / end;
-    }
-}
-
-.itinerary > .destination {
-    aspect-ratio: 16/9;
-    background-size: cover;
-    color: var(--color-text-inverted);
-    padding: var(--size-spacing-medium);
-
-    h3 {
-        color: currentColor;
-        text-align: right;
-        text-shadow: 1px 2px 1px rgb(0 0 0 / 50%);
-    }
-
-    a[href] {
-        color: currentColor;
-    }
-}
-
-.itinerary > .transportation summary {
-    font-weight: var(--font-weight-bold);
-
-    .icon {
-        --size-icon: var(--size-icon-large);
-    }
-
-    span:first-child::after {
-        content: " →";
-    }
-
-    .icon + span::before {
-        content: "→ ";
-    }
-
-    span.via {
-        font-style: italic;
-
-        &::before {
-            content: "(via ";
-        }
-
-        &::after {
-            content: ")";
-        }
-    }
-}
-=======
 .page > .itinerary {
   --grid-area: itn;
 
   display: contents;
 }
->>>>>>> b87417ae
