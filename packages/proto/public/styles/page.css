--- conflicted
+++ resolved
@@ -2,48 +2,11 @@
   font-family: var(--font-family-body);
   background-color: var(--color-background-page);
   color: var(--color-text);
-<<<<<<< HEAD
 }
-.page {
-  --page-grid-columns: 8;
-  --page-section-columns: 2;
-  --page-grid-gap: var(--size-spacing-large);
-
-  display: grid;
-  grid-template-columns:
-    [start] repeat(var(--page-grid-columns), 1fr)
-    [end];
-  gap: var(--page-grid-gap);
-  align-items: baseline;
-  padding: 0 calc(0.5 * var(--page-grid-gap));
-}
-
-.page > section {
-  grid-template-columns: subgrid;
-  display: grid;
-  grid-column-end: span var(--page-section-columns);
-}
-.page > section > * {
-  grid-column-end: span var(--page-section-columns);
-}
-.page > main {
-  --page-main-columns: calc(
-    var(--page-grid-columns) - var(--page-section-columns)
-  );
-
-  display: grid;
-  grid-template-columns: subgrid;
-  grid-column: start / span var(--page-main-columns);
-}
-.page > main > * {
-  grid-column: start / span var(--page-main-columns);
-=======
->>>>>>> 3955367a
-}
-
 h1,
 h2,
 h3,
+h4,
 h5,
 h6,
 dt,
@@ -68,7 +31,7 @@
 }
 h4 {
   font-size: var(--size-type-mlarge);
-  font-weight: var(--font-weight-light);
+  font-weight: var(--font-weight-bold);
 }
 h5 {
   font-size: var(--size-type-body);
@@ -82,21 +45,6 @@
 dt {
   font-weight: var(--size-type-body);
 }
-<<<<<<< HEAD
-h3,
-a[href],
-a[onclick] {
-  color: var(--color-accent);
-}
-a[onclick] {
-  cursor: pointer;
-}
-time {
-  white-space: nowrap;
-}
-.card {
-  color-background: var(--color-background-card);
-=======
 h3 {
   color: var(--color-accent);
 }
@@ -132,5 +80,4 @@
   > h2 {
     grid-column: 1 / -1;
   }
->>>>>>> 3955367a
 }