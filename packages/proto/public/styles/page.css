body {
  font-family: var(--font-family-body);
  background-color: var(--color-background-page);
<<<<<<< HEAD
  color: var(--color-text);
=======
}
.page > header {
  display: flex;
  align-items: baseline;
  justify-content: space-between;
  padding: var(--size-spacing-medium);
  background-color: var(--color-background-header);
  color: var(--color-text-inverted);

  a {
    color: var(--color-link-inverted);
  }

  & ~ * {
    margin: var(--size-spacing-medium);
  }

  h1 {
    line-height: var(--font-line-height-logotype);
  }
}
body > :not(header) {
  margin: var(--size-spacing-small);
}

.grid {
  --page-grids: 8;
  --page-grid-gap: var(--size-spacing-medium);

  display: grid;
  grid-template-columns: [start]
    repeat(var(--page-grids), 1fr) [end];
  grid-auto-flow: dense;
  padding: 0 calc(0.5 * var(--page-grid-gap));
  gap: var(--page-grid-gap);
  align-items: baseline;

  > header {
    grid-column: start / end;
  }

  > main {
    display: grid;
    grid-template-columns: subgrid;
    grid-column: start / span 4;

    > h2 {
      grid-column: start / end;
    }
  }

  > section {
    grid-column-end: span 2;
  }
>>>>>>> 4662fb24
}

h1,
h2,
h3,
h4,
h5,
h6,
dt,
summary {
  font-family: var(--font-family-display);
  line-height: var(--font-line-height-display);
}
h1 {
  font-size: var(--size-type-xxlarge);
  font-style: oblique;
  line-height: 1;
  font-weight: var(--font-weight-bold);
}
h2 {
  font-size: var(--size-type-xlarge);
  font-weight: var(--font-weight-bold);
}
h3 {
  font-size: var(--size-type-large);
  font-weight: var(--font-weight-normal);
  font-style: oblique;
}
h4 {
  font-size: var(--size-type-mlarge);
  font-weight: var(--font-weight-bold);
}
h5 {
  font-size: var(--size-type-body);
  font-weight: var(--font-weight-bold);
}
h6 {
  font-size: var(--size-type-body);
  font-weight: var(--font-weight-normal);
  font-style: italic;
}
dt {
  font-weight: var(--size-type-body);
}
<<<<<<< HEAD
h3 {
=======
dd + dt {
  margin-top: var(--size-spacing-large);
}
dd + dt + dd {
  margin-top: var(--size-spacing-large);
}
h3,
a {
>>>>>>> 4662fb24
  color: var(--color-accent);
}
a {
  color: var(--color-link);
}
svg.icon {
  --size-icon: var(--size-icon-normal);

  display: inline-block;
  height: var(--size-icon);
  width: var(--size-icon);
  vertical-align: calc(0.5em - 0.5 * var(--size-icon));
  fill: currentColor;
<<<<<<< HEAD
}

/* Responsive Page Grid */

.page {
  --page-grids: 12;

  display: grid;
  grid-template-columns: [start] repeat(var(--page-grids), 1fr) [end];
  gap: var(--size-spacing-large) var(--size-spacing-medium);
}

.page > * {
  display: grid;
  grid-template-columns: subgrid;
  grid-template-areas: inherit;
  gap: inherit;

  > h2 {
    grid-column: 1 / -1;
  }
=======
>>>>>>> 4662fb24
}<|MERGE_RESOLUTION|>--- conflicted
+++ resolved
@@ -1,9 +1,6 @@
 body {
   font-family: var(--font-family-body);
   background-color: var(--color-background-page);
-<<<<<<< HEAD
-  color: var(--color-text);
-=======
 }
 .page > header {
   display: flex;
@@ -58,7 +55,6 @@
   > section {
     grid-column-end: span 2;
   }
->>>>>>> 4662fb24
 }
 
 h1,
@@ -103,9 +99,6 @@
 dt {
   font-weight: var(--size-type-body);
 }
-<<<<<<< HEAD
-h3 {
-=======
 dd + dt {
   margin-top: var(--size-spacing-large);
 }
@@ -114,42 +107,14 @@
 }
 h3,
 a {
->>>>>>> 4662fb24
   color: var(--color-accent);
-}
-a {
-  color: var(--color-link);
 }
 svg.icon {
   --size-icon: var(--size-icon-normal);
 
-  display: inline-block;
+  display: inline;
   height: var(--size-icon);
   width: var(--size-icon);
   vertical-align: calc(0.5em - 0.5 * var(--size-icon));
   fill: currentColor;
-<<<<<<< HEAD
-}
-
-/* Responsive Page Grid */
-
-.page {
-  --page-grids: 12;
-
-  display: grid;
-  grid-template-columns: [start] repeat(var(--page-grids), 1fr) [end];
-  gap: var(--size-spacing-large) var(--size-spacing-medium);
-}
-
-.page > * {
-  display: grid;
-  grid-template-columns: subgrid;
-  grid-template-areas: inherit;
-  gap: inherit;
-
-  > h2 {
-    grid-column: 1 / -1;
-  }
-=======
->>>>>>> 4662fb24
 }