--- conflicted
+++ resolved
@@ -1,62 +1,8 @@
 body {
   font-family: var(--font-family-body);
   background-color: var(--color-background-page);
+  color: var(--color-text);
 }
-.page > header {
-  display: flex;
-  align-items: baseline;
-  justify-content: space-between;
-  padding: var(--size-spacing-medium);
-  background-color: var(--color-background-header);
-  color: var(--color-text-inverted);
-
-  a {
-    color: var(--color-link-inverted);
-  }
-
-  & ~ * {
-    margin: var(--size-spacing-medium);
-  }
-
-  h1 {
-    line-height: var(--font-line-height-logotype);
-  }
-}
-body > :not(header) {
-  margin: var(--size-spacing-small);
-}
-
-.grid {
-  --page-grids: 8;
-  --page-grid-gap: var(--size-spacing-medium);
-
-  display: grid;
-  grid-template-columns: [start]
-    repeat(var(--page-grids), 1fr) [end];
-  grid-auto-flow: dense;
-  padding: 0 calc(0.5 * var(--page-grid-gap));
-  gap: var(--page-grid-gap);
-  align-items: baseline;
-
-  > header {
-    grid-column: start / end;
-  }
-
-  > main {
-    display: grid;
-    grid-template-columns: subgrid;
-    grid-column: start / span 4;
-
-    > h2 {
-      grid-column: start / end;
-    }
-  }
-
-  > section {
-    grid-column-end: span 2;
-  }
-}
-
 h1,
 h2,
 h3,
@@ -98,27 +44,20 @@
 dt {
   font-weight: var(--size-type-body);
 }
-dd + dt {
-  margin-top: var(--size-spacing-large);
+h3 {
+  color: var(--color-accent);
 }
-dd + dt + dd {
-  margin-top: var(--size-spacing-large);
-}
-h3,
 a {
-  color: var(--color-accent);
+  color: var(--color-link);
 }
 svg.icon {
   --size-icon: var(--size-icon-normal);
 
-  display: inline;
+  display: inline-block;
   height: var(--size-icon);
   width: var(--size-icon);
   vertical-align: calc(0.5em - 0.5 * var(--size-icon));
   fill: currentColor;
-<<<<<<< HEAD
-}
-=======
 }
 
 /* Responsive Page Grid */
@@ -154,4 +93,3 @@
   grid-column: 1 / -1;
 }
 
->>>>>>> 0d451175
