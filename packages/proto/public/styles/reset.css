--- conflicted
+++ resolved
@@ -2,18 +2,12 @@
   margin: 0;
   box-sizing: border-box;
 }
-
 body {
   line-height: 1.5;
 }
-
 img {
   max-width: 100%;
 }
-<<<<<<< HEAD
-
-=======
->>>>>>> b87417ae
 ul {
   list-style: none;
   padding: 0;
