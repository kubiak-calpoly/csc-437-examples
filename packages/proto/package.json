--- conflicted
+++ resolved
@@ -17,17 +17,10 @@
   "author": "kubiak@calpoly.edu",
   "license": "BSD-3-Clause",
   "devDependencies": {
-<<<<<<< HEAD
-    "http-server": "^14.1.1"
-  },
-  "dependencies": {
-    "@calpoly/mustang": "^0.1.5"
-=======
     "http-server": "^14.1.1",
     "vite": "^6.2.6"
   },
   "dependencies": {
     "lit": "^3.3.0"
->>>>>>> b87417ae
   }
 }