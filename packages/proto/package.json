{
  "name": "proto",
  "version": "1.0.0",
  "description": "HTML/CSS Prototype of Blazing Travels",
  "main": "public/index.html",
  "scripts": {
    "start": "http-server",
    "test": "echo \"Error: no test specified\" && exit 1"
  },
  "keywords": [
    "HTML",
    "CSS",
    "Prototype"
  ],
  "author": "kubiak@calpoly.edu",
  "license": "BSD-3-Clause",
  "devDependencies": {
    "http-server": "^14.1.1"
  },
  "dependencies": {
<<<<<<< HEAD
    "@calpoly/mustang": "^0.1.1"
=======
    "@calpoly/mustang": "^0.1.3"
>>>>>>> 734707c1
  }
}<|MERGE_RESOLUTION|>--- conflicted
+++ resolved
@@ -18,10 +18,6 @@
     "http-server": "^14.1.1"
   },
   "dependencies": {
-<<<<<<< HEAD
-    "@calpoly/mustang": "^0.1.1"
-=======
     "@calpoly/mustang": "^0.1.3"
->>>>>>> 734707c1
   }
 }