.itinerary {
  display: grid;
  grid-template-columns: max-content 1fr;
  gap: 0 var(--size-spacing-xlarge);
  align-items: baseline;
}
<<<<<<< HEAD

itinerary-item {
  padding: var(--size-spacing-medium);
  display: contents;
}

itinerary-item[hidden] {
  display: none;
}

itinerary-item > a {
  display: contents;
}

itinerary-item.transportation .origin {
  grid-column: origin;
=======
.itinerary > dt {
>>>>>>> 30743227
  text-align: right;
}

<<<<<<< HEAD
itinerary-item.transportation .terminus {
  grid-column: terminus;
  text-align: left;
  font-family: var(--font-family-display);
  font-style: italic;
}

itinerary-item.transportation svg.icon {
  grid-column: icon;
}

itinerary-item.destination h3 {
  grid-column: header / end;
  font-style: normal;
  font-weight: bold;
  border: var(--weight-line-light) solid var(--color-accent);
  border-radius: var(--size-corner-medium);
  padding: var(--size-spacing-medium);
=======
.transportation {
  text-align: center;
  /*
  border-top: 2px solid #008000;
  border-bottom: 2px solid #008000;
  */
}
.destination {
  background: white;
  padding: var(--size-spacing-large) var(--size-spacing-medium);
  border-radius: var(--size-radius-medium);
}

.transportation summary {
  font-size: var(--size-type-large);
  font-style: oblique;
}

.entourage {
  display: none;
>>>>>>> 30743227
}<|MERGE_RESOLUTION|>--- conflicted
+++ resolved
@@ -4,49 +4,10 @@
   gap: 0 var(--size-spacing-xlarge);
   align-items: baseline;
 }
-<<<<<<< HEAD
-
-itinerary-item {
-  padding: var(--size-spacing-medium);
-  display: contents;
-}
-
-itinerary-item[hidden] {
-  display: none;
-}
-
-itinerary-item > a {
-  display: contents;
-}
-
-itinerary-item.transportation .origin {
-  grid-column: origin;
-=======
 .itinerary > dt {
->>>>>>> 30743227
   text-align: right;
 }
 
-<<<<<<< HEAD
-itinerary-item.transportation .terminus {
-  grid-column: terminus;
-  text-align: left;
-  font-family: var(--font-family-display);
-  font-style: italic;
-}
-
-itinerary-item.transportation svg.icon {
-  grid-column: icon;
-}
-
-itinerary-item.destination h3 {
-  grid-column: header / end;
-  font-style: normal;
-  font-weight: bold;
-  border: var(--weight-line-light) solid var(--color-accent);
-  border-radius: var(--size-corner-medium);
-  padding: var(--size-spacing-medium);
-=======
 .transportation {
   text-align: center;
   /*
@@ -57,7 +18,7 @@
 .destination {
   background: white;
   padding: var(--size-spacing-large) var(--size-spacing-medium);
-  border-radius: var(--size-radius-medium);
+  border-radius: var(--size-corner-medium);
 }
 
 .transportation summary {
@@ -67,5 +28,4 @@
 
 .entourage {
   display: none;
->>>>>>> 30743227
 }