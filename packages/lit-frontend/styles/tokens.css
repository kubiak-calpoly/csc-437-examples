:root {
  --size-icon-small: 1em;
  --size-icon-medium: 2em;
  --size-icon-large: 4rem;

  --size-spacing-small: 0.25rem;
  --size-spacing-medium: 0.5rem;
  --size-spacing-large: 1rem;
<<<<<<< HEAD
  --size-icon-small: 1rem;
  --size-icon-medium: 2rem;
  --size-icon-large: 4rem;
  --size-corner-small: 2px;
  --size-corner-medium: var(--size-spacing-small);
  --size-corner-large: var(--size-spacing-medium);
  --size-font-body: 1rem;
=======
  --size-spacing-xlarge: 2rem;
>>>>>>> 30743227

  --size-radius-medium: var(--size-spacing-medium);

  --size-type-body: 1rem;
  --size-type-mlarge: 1.25rem;
  --size-type-large: 1.5rem;
  --size-type-xlarge: 2rem;
  --size-type-xxlarge: 2.5rem;

  --color-accent: rgb(42 143 42);
  --color-background-control: #ccc;
  --color-background-header: var(--color-accent);
  --color-background-page: rgb(238 237 231);
  --color-border-control: var(--color-accent);
  --color-foreground-control: #fff;
  --color-link-inverted: rgb(255 208 0);
  --color-link: var(--color-accent);
  --color-text: rgb(51 51 51);
  --color-text-heading: var(--color-accent);
  --color-text-inverted: rgb(255 255 255);

  --font-family-body: Merriweather, Baskerville, Cambria,
    "Noto Serif", "Bitstream Charter", serif;
  --font-family-display: Kanit, "Trebuchet MS", Calibri, Roboto,
    "Segoe UI", Ubuntu, sans-serif;

  --font-line-height-body: 1.5;
  --font-line-height-display: 1.125;

  --font-weight-normal: 400;
  --font-weight-light: 200;
  --font-weight-bold: 700;

  --time-transition-control: 300ms;
}<|MERGE_RESOLUTION|>--- conflicted
+++ resolved
@@ -6,19 +6,11 @@
   --size-spacing-small: 0.25rem;
   --size-spacing-medium: 0.5rem;
   --size-spacing-large: 1rem;
-<<<<<<< HEAD
-  --size-icon-small: 1rem;
-  --size-icon-medium: 2rem;
-  --size-icon-large: 4rem;
+  --size-spacing-xlarge: 2rem;
+
   --size-corner-small: 2px;
   --size-corner-medium: var(--size-spacing-small);
   --size-corner-large: var(--size-spacing-medium);
-  --size-font-body: 1rem;
-=======
-  --size-spacing-xlarge: 2rem;
->>>>>>> 30743227
-
-  --size-radius-medium: var(--size-spacing-medium);
 
   --size-type-body: 1rem;
   --size-type-mlarge: 1.25rem;
