{
  "name": "csc-437-examples",
  "version": "1.0.0",
  "description": "Code examples for CSC 437 — Dynamic Web Development",
  "main": "index.js",
  "scripts": {
<<<<<<< HEAD
    "proto:start": "npm -w proto start",
    "lit-frontend:start": "npm -w lit-frontend run dev",
=======
    "build:docs": "npx @11ty/eleventy",
    "docs": "npm run build:docs && npm run start:docs",
    "start:docs": "npx @11ty/eleventy --serve",
    "start:proto": "npm -w proto start",
    "start:lit-frontend": "npm -w lit-frontend run dev",
>>>>>>> 30743227
    "test": "echo \"Error: no test specified\" && exit 1"
  },
  "repository": {
    "type": "git",
    "url": "git+https://github.com/kubiak-calpoly/csc-437-examples.git"
  },
  "keywords": [
    "WebDevelopment"
  ],
  "author": "kubiak@calpoly.edu",
  "license": "BSD-3-Clause",
  "bugs": {
    "url": "https://github.com/kubiak-calpoly/csc-437-examples/issues"
  },
  "homepage": "https://github.com/kubiak-calpoly/csc-437-examples#readme",
  "workspaces": [
    "packages/*"
  ],
  "devDependencies": {
    "@11ty/eleventy": "^2.0.1",
    "@11ty/eleventy-plugin-syntaxhighlight": "^5.0.0",
    "@11ty/eleventy-plugin-vite": "^4.0.0",
    "@cre.ative/kram": "^1.6.0",
    "@cre.ative/kram-11ty": "^1.6.4",
    "@cre.ative/kram-typescript": "^1.6.0",
    "lit": "^3.1.1"
  }
}<|MERGE_RESOLUTION|>--- conflicted
+++ resolved
@@ -4,16 +4,11 @@
   "description": "Code examples for CSC 437 — Dynamic Web Development",
   "main": "index.js",
   "scripts": {
-<<<<<<< HEAD
-    "proto:start": "npm -w proto start",
-    "lit-frontend:start": "npm -w lit-frontend run dev",
-=======
     "build:docs": "npx @11ty/eleventy",
     "docs": "npm run build:docs && npm run start:docs",
     "start:docs": "npx @11ty/eleventy --serve",
     "start:proto": "npm -w proto start",
     "start:lit-frontend": "npm -w lit-frontend run dev",
->>>>>>> 30743227
     "test": "echo \"Error: no test specified\" && exit 1"
   },
   "repository": {
