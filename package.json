--- conflicted
+++ resolved
@@ -26,9 +26,6 @@
   "homepage": "https://github.com/kubiak-calpoly/csc-437-examples#readme",
   "workspaces": [
     "packages/*"
-<<<<<<< HEAD
-  ]
-=======
   ],
   "devDependencies": {
     "@11ty/eleventy": "^2.0.1",
@@ -42,5 +39,4 @@
   "dependencies": {
     "bcryptjs": "^2.4.3"
   }
->>>>>>> 5a83bb95
 }