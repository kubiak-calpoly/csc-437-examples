# Dependency directories
node_modules/
node_modules

# TypeScript cache
*.tsbuildinfo

# Optional npm cache directory
.npm

# Optional eslint cache
.eslintcache

# Optional stylelint cache
.stylelintcache

# dotenv environment variable files
.env
.env.development.local
.env.test.local
.env.production.local
.env.local

# Nova editor
.nova

# @cre-ative/kram intermediate files
kram_modules/

# MacOS
.DS_Store

# Yalc
/.yalc
.yalc
yalc.lock
<<<<<<< HEAD
/.idea/workspace.xml
=======
/.idea
>>>>>>> b87417ae
<|MERGE_RESOLUTION|>--- conflicted
+++ resolved
@@ -34,8 +34,4 @@
 /.yalc
 .yalc
 yalc.lock
-<<<<<<< HEAD
-/.idea/workspace.xml
-=======
-/.idea
->>>>>>> b87417ae
+/.idea