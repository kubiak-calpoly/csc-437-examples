# Examples for CSC 437

<<<<<<< HEAD
> If you are enrolled in CSC 437 in the Fall of 2024, I suggest
> you follow the module-by-module links below to make sure you
> are looking at the proper branch.

=======
>>>>>>> 3955367a
This repo contains the code for an the app, Blazing Travel, used
as an example of a client-rendered web app for CSC 437.

The example proceeds in stages the following stages, each of
which is developed as a separate workspace in this monorepo.
For this module, only the following package is used:

- [Prototype](packages/proto/README.md) uses only HTML/CSS
  static files.
<<<<<<< HEAD
- [Server](packages/server/README.md) adds a backend API and
  communication with a database.
- [App](packages/app/README.md) adds routing and state
  management to the frontend, making it a single-page app.
- [Mustang](packages/mustang/README.md) is a lightweight
  frontend framework which we use to demonstrate what frameworks
  do and how they can improve developer experience.
- [Testing](packages/testing/README.md) demonstrates different
  approaches to testing a web app.
=======
>>>>>>> 3955367a

Each module (week) of the course builds on the previous ones. In
this repo, there is a branch for each module so we can track the
progress:

- [Module 1](https://github.com/kubiak-calpoly/csc-437-examples/tree/mod-1):
<<<<<<< HEAD
  Information Architecture and HTML
- [Module 2](https://github.com/kubiak-calpoly/csc-437-examples/tree/mod-2):
  Styling with CSS
- [Module 3](https://github.com/kubiak-calpoly/csc-437-examples/tree/mod-3):
  CSS Layout and Introduction to Javascript
- [Module 4](https://github.com/kubiak-calpoly/csc-437-examples/tree/mod-4):
  Web Components
- [Module 5](https://github.com/kubiak-calpoly/csc-437-examples/tree/mod-5):
  Server Programming
- [Module 6](https://github.com/kubiak-calpoly/csc-437-examples/tree/mod-6):
  Accessing and Securing Data
- [Module 7](https://github.com/kubiak-calpoly/csc-437-examples/tree/mod-7):
  Cloud Data and Storage
- [Module 8](https://github.com/kubiak-calpoly/csc-437-examples/tree/mod-8):
  Frontend Frameworks
- [Module 9](https://github.com/kubiak-calpoly/csc-437-examples/tree/mod-9):
  MVU Architecture
- [Module 10](https://github.com/kubiak-calpoly/csc-437-examples/tree/mod-10):
  Reactive Programming
=======
  Information Architecture and HTML
>>>>>>> 3955367a
<|MERGE_RESOLUTION|>--- conflicted
+++ resolved
@@ -1,12 +1,5 @@
 # Examples for CSC 437
 
-<<<<<<< HEAD
-> If you are enrolled in CSC 437 in the Fall of 2024, I suggest
-> you follow the module-by-module links below to make sure you
-> are looking at the proper branch.
-
-=======
->>>>>>> 3955367a
 This repo contains the code for an the app, Blazing Travel, used
 as an example of a client-rendered web app for CSC 437.
 
@@ -16,44 +9,10 @@
 
 - [Prototype](packages/proto/README.md) uses only HTML/CSS
   static files.
-<<<<<<< HEAD
-- [Server](packages/server/README.md) adds a backend API and
-  communication with a database.
-- [App](packages/app/README.md) adds routing and state
-  management to the frontend, making it a single-page app.
-- [Mustang](packages/mustang/README.md) is a lightweight
-  frontend framework which we use to demonstrate what frameworks
-  do and how they can improve developer experience.
-- [Testing](packages/testing/README.md) demonstrates different
-  approaches to testing a web app.
-=======
->>>>>>> 3955367a
 
 Each module (week) of the course builds on the previous ones. In
 this repo, there is a branch for each module so we can track the
 progress:
 
 - [Module 1](https://github.com/kubiak-calpoly/csc-437-examples/tree/mod-1):
-<<<<<<< HEAD
-  Information Architecture and HTML
-- [Module 2](https://github.com/kubiak-calpoly/csc-437-examples/tree/mod-2):
-  Styling with CSS
-- [Module 3](https://github.com/kubiak-calpoly/csc-437-examples/tree/mod-3):
-  CSS Layout and Introduction to Javascript
-- [Module 4](https://github.com/kubiak-calpoly/csc-437-examples/tree/mod-4):
-  Web Components
-- [Module 5](https://github.com/kubiak-calpoly/csc-437-examples/tree/mod-5):
-  Server Programming
-- [Module 6](https://github.com/kubiak-calpoly/csc-437-examples/tree/mod-6):
-  Accessing and Securing Data
-- [Module 7](https://github.com/kubiak-calpoly/csc-437-examples/tree/mod-7):
-  Cloud Data and Storage
-- [Module 8](https://github.com/kubiak-calpoly/csc-437-examples/tree/mod-8):
-  Frontend Frameworks
-- [Module 9](https://github.com/kubiak-calpoly/csc-437-examples/tree/mod-9):
-  MVU Architecture
-- [Module 10](https://github.com/kubiak-calpoly/csc-437-examples/tree/mod-10):
-  Reactive Programming
-=======
-  Information Architecture and HTML
->>>>>>> 3955367a
+  Information Architecture and HTML